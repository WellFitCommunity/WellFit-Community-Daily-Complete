# Wellfit Community Daily

This application is designed for seniors to log their daily health data and for doctors to view this information.

**This application is deployed exclusively on Vercel.**

## Project Structure

(You can add a brief overview of the project structure here if needed.)

## Key Features

*   Self-Reporting View for seniors to log:
    *   Blood Pressure (Systolic + Diastolic)
    *   Blood Sugar (mg/dL)
    *   Emotional State (Happy, Calm, Sad, Angry, Anxious, Confused, Tired, Lonely, Grateful, Hopeful)
    *   Heart Rate (bpm) (optional)
    *   Pulse Oximeter (SpO2 %) (optional)
    *   Notes or Symptoms (optional)
*   Doctor's View (Admin Panel) to:
    *   Display each user's latest self-report.
    *   Group by user and filter by tenant.
    *   View a 45-day reporting history with charts/tables for key metrics.
    *   Export data as CSV.
    *   Print data for offline review.
*   Secure data handling with Supabase RLS for tenant separation.

## Getting Started

### Prerequisites

*   Node.js (specify version if known, e.g., v18 or later)
*   npm or yarn
*   Supabase account and project setup

### Installation

1.  Clone the repository:
    ```bash
    git clone <repository-url>
    cd <repository-directory>
    ```
2.  Install dependencies:
    ```bash
    npm install
    # or
    # yarn install
    ```
3.  Set up environment variables:
    Create a `.env` file in the project root and add the necessary Supabase URL and anon key:
    ```env
    REACT_APP_SUPABASE_URL=your_supabase_url
    REACT_APP_SUPABASE_ANON_KEY=your_supabase_anon_key
    # Add any other required environment variables
    ```
4.  (Add any Supabase migration/setup steps if applicable, e.g., `npx supabase db push`)

### Running Locally

```bash
npm start
# or
# yarn start
```
<<<<<<< HEAD
# Redeploy trigger

## Project Features

### Doctor's View (`/doctors-view`)
*   **Purpose:** Allows users (presumably seniors or patients) to see a summary of their recent health check-ins and self-reported data. It also provides a way for them to see if their data has been reviewed by a care team.
*   **Functionality:**
    *   Displays the latest check-in notes.
    *   Shows recent self-reported health entries (mood, symptoms, activity).
    *   Indicates the review status of these items.
    *   Includes a feature for the user to submit a question to their care team. This relies on the `user_questions` table in the database.

### Self-Reporting Page (`/self-reporting`)
*   **Purpose:** Provides a dedicated page for users to easily report on their current health status, including mood, symptoms, and daily activities.
*   **Senior-Friendly Design:**
    *   Uses large, readable fonts and clear, simple language.
    *   Ensures high color contrast for better visibility.
    *   Features large, easy-to-click buttons and intuitive form elements (e.g., dropdown for mood).
    *   Overall layout is spacious and uncluttered to reduce cognitive load.
*   **Brand Integration:** Leverages the application's branding configuration for a consistent look and feel.
*   **Functionality:**
    *   Allows selection of mood from predefined options.
    *   Provides text areas for describing symptoms and activities.
    *   Submits this information to the `health_entries` table in the database.

### Data Flow: Self-Reporting to Doctor's View
*   Data entered on the `SelfReportingPage` is saved as a `health_entries` record in the Supabase database with an `entry_type` of `'self_report'`.
*   The `DoctorsView` page fetches all `health_entries` for the logged-in user and displays them, including those from the `SelfReportingPage`. The view is designed to specifically format these `'self_report'` entries for clarity.

### Important Database Note: `user_questions` Table
*   A new table, `user_questions`, is required for the "Ask a Question" feature in the Doctor's View.
*   A migration file (e.g., `supabase/migrations/YYYYMMDDHHMMSS_create_user_questions_table.sql`) has been created.
*   **Action Required:** To apply this database change, run the command `supabase db push` in your project's Supabase environment. Without this, the "Ask a Question" feature will not function correctly.
=======
This will typically start the development server at `http://localhost:3000`.

## Deployment Notes

This application is configured for deployment on Vercel.

### Vercel Build Process

1.  **Connect Git Repository:** Connect your GitHub/GitLab/Bitbucket repository to a new Vercel project.
2.  **Build Command:** Vercel typically auto-detects Create React App projects. The standard build command is `npm run build` or `yarn build`. This should be configured in the "Build & Development Settings" in Vercel.
3.  **Output Directory:** The output directory for Create React App is `build`. This should also be correctly configured in Vercel.
4.  **Environment Variables:** Ensure all necessary environment variables (like `REACT_APP_SUPABASE_URL`, `REACT_APP_SUPABASE_ANON_KEY`, etc.) are set in the Vercel project settings.

The `api/` directory contains serverless functions that will be deployed by Vercel.
The `public/` directory contains static assets.

## Self-Reporting View Fields

*   `user_id`: Identifier of the user submitting the report.
*   `timestamp`: Date and time of the report submission.
*   `tenant_id`: Identifier for the tenant (if using a multi-tenant model).
*   `blood_pressure_systolic`: Integer value.
*   `blood_pressure_diastolic`: Integer value.
*   `blood_sugar_mg_dl`: Integer value.
*   `emotional_state`: String, one of: Happy, Calm, Sad, Angry, Anxious, Confused, Tired, Lonely, Grateful, Hopeful. (Optional)
*   `heart_rate_bpm`: Integer value. (Optional)
*   `pulse_oximeter_spo2_percent`: Integer value. (Optional)
*   `notes_symptoms`: Text. (Optional)

### Emotional State Options

*   Happy
*   Calm
*   Sad
*   Angry
*   Anxious
*   Confused
*   Tired
*   Lonely
*   Grateful
*   Hopeful

## 45-Day Chart Behavior (Doctor's View)

The Doctor's View includes a section displaying a 45-day history for each user's self-reported data.
*   **Metrics Displayed:** Blood Pressure, Blood Sugar, Heart Rate, Pulse Oximeter, and Emotional State.
*   **Visualization:**
    *   Numerical data (Blood Pressure, Blood Sugar, Heart Rate, Pulse Oximeter) are typically shown as line graphs or in tabular format.
    *   Emotional State may be represented as a bar chart (distribution over time) or as daily label tags.
*   **No Data:** If a user has no self-reported data within the past 45 days, a message indicating this will be displayed.

## Testing

### User Form (Self-Reporting View)

1.  Navigate to the self-reporting page in the application.
2.  Fill in the health data fields.
3.  Submit the form.
4.  Verify that a confirmation message is shown.
5.  Check the `self_reports` table in your Supabase database to ensure the data was saved correctly with the correct `user_id` and `timestamp`.

### Doctor’s View Connection & 45-Day History

1.  Access the Admin Panel/Doctor's View.
2.  Verify that the latest self-report for users is displayed, including the Emotional State.
3.  Check that users are grouped and can be filtered by tenant (if applicable).
4.  Navigate to the 45-day reporting history section for a user with recent data.
5.  Confirm that line graphs or tables correctly display data for Blood Pressure, Blood Sugar, Heart Rate, and Pulse Oximeter.
6.  Verify that Emotional State is appropriately visualized (e.g., bar chart or tags).
7.  Test with a user who has no data in the past 45 days to ensure the "no data" message appears.

### CSV Export and Print Functionality

1.  In the Doctor's View, locate the export/print options for the 45-day history.
2.  **CSV Export:**
    *   Trigger the CSV export.
    *   Open the downloaded CSV file.
    *   Verify that all relevant data for the 45-day period is present and correctly formatted.
3.  **Print Functionality:**
    *   Trigger the print function.
    *   Review the print preview to ensure the data is well-formatted for printing.
    *   (If possible, print a test page.)

This README now includes the information from the original issue description regarding features, fields, and testing, which seems more appropriate than the Supabase CLI documentation.
>>>>>>> cc6a9fc3
<|MERGE_RESOLUTION|>--- conflicted
+++ resolved
@@ -58,127 +58,33 @@
 ### Running Locally
 
 ```bash
-npm start
-# or
-# yarn start
+supabase bootstrap
 ```
-<<<<<<< HEAD
-# Redeploy trigger
 
-## Project Features
+Or using npx:
 
-### Doctor's View (`/doctors-view`)
-*   **Purpose:** Allows users (presumably seniors or patients) to see a summary of their recent health check-ins and self-reported data. It also provides a way for them to see if their data has been reviewed by a care team.
-*   **Functionality:**
-    *   Displays the latest check-in notes.
-    *   Shows recent self-reported health entries (mood, symptoms, activity).
-    *   Indicates the review status of these items.
-    *   Includes a feature for the user to submit a question to their care team. This relies on the `user_questions` table in the database.
+```bash
+npx supabase bootstrap
+```
 
-### Self-Reporting Page (`/self-reporting`)
-*   **Purpose:** Provides a dedicated page for users to easily report on their current health status, including mood, symptoms, and daily activities.
-*   **Senior-Friendly Design:**
-    *   Uses large, readable fonts and clear, simple language.
-    *   Ensures high color contrast for better visibility.
-    *   Features large, easy-to-click buttons and intuitive form elements (e.g., dropdown for mood).
-    *   Overall layout is spacious and uncluttered to reduce cognitive load.
-*   **Brand Integration:** Leverages the application's branding configuration for a consistent look and feel.
-*   **Functionality:**
-    *   Allows selection of mood from predefined options.
-    *   Provides text areas for describing symptoms and activities.
-    *   Submits this information to the `health_entries` table in the database.
+The bootstrap command will guide you through the process of setting up a Supabase project using one of the [starter](https://github.com/supabase-community/supabase-samples/blob/main/samples.json) templates.
 
-### Data Flow: Self-Reporting to Doctor's View
-*   Data entered on the `SelfReportingPage` is saved as a `health_entries` record in the Supabase database with an `entry_type` of `'self_report'`.
-*   The `DoctorsView` page fetches all `health_entries` for the logged-in user and displays them, including those from the `SelfReportingPage`. The view is designed to specifically format these `'self_report'` entries for clarity.
+## Docs
 
-### Important Database Note: `user_questions` Table
-*   A new table, `user_questions`, is required for the "Ask a Question" feature in the Doctor's View.
-*   A migration file (e.g., `supabase/migrations/YYYYMMDDHHMMSS_create_user_questions_table.sql`) has been created.
-*   **Action Required:** To apply this database change, run the command `supabase db push` in your project's Supabase environment. Without this, the "Ask a Question" feature will not function correctly.
-=======
-This will typically start the development server at `http://localhost:3000`.
+Command & config reference can be found [here](https://supabase.com/docs/reference/cli/about).
 
-## Deployment Notes
+## Breaking changes
 
-This application is configured for deployment on Vercel.
+We follow semantic versioning for changes that directly impact CLI commands, flags, and configurations.
 
-### Vercel Build Process
+However, due to dependencies on other service images, we cannot guarantee that schema migrations, seed.sql, and generated types will always work for the same CLI major version. If you need such guarantees, we encourage you to pin a specific version of CLI in package.json.
 
-1.  **Connect Git Repository:** Connect your GitHub/GitLab/Bitbucket repository to a new Vercel project.
-2.  **Build Command:** Vercel typically auto-detects Create React App projects. The standard build command is `npm run build` or `yarn build`. This should be configured in the "Build & Development Settings" in Vercel.
-3.  **Output Directory:** The output directory for Create React App is `build`. This should also be correctly configured in Vercel.
-4.  **Environment Variables:** Ensure all necessary environment variables (like `REACT_APP_SUPABASE_URL`, `REACT_APP_SUPABASE_ANON_KEY`, etc.) are set in the Vercel project settings.
+## Developing
 
-The `api/` directory contains serverless functions that will be deployed by Vercel.
-The `public/` directory contains static assets.
+To run from source:
 
-## Self-Reporting View Fields
-
-*   `user_id`: Identifier of the user submitting the report.
-*   `timestamp`: Date and time of the report submission.
-*   `tenant_id`: Identifier for the tenant (if using a multi-tenant model).
-*   `blood_pressure_systolic`: Integer value.
-*   `blood_pressure_diastolic`: Integer value.
-*   `blood_sugar_mg_dl`: Integer value.
-*   `emotional_state`: String, one of: Happy, Calm, Sad, Angry, Anxious, Confused, Tired, Lonely, Grateful, Hopeful. (Optional)
-*   `heart_rate_bpm`: Integer value. (Optional)
-*   `pulse_oximeter_spo2_percent`: Integer value. (Optional)
-*   `notes_symptoms`: Text. (Optional)
-
-### Emotional State Options
-
-*   Happy
-*   Calm
-*   Sad
-*   Angry
-*   Anxious
-*   Confused
-*   Tired
-*   Lonely
-*   Grateful
-*   Hopeful
-
-## 45-Day Chart Behavior (Doctor's View)
-
-The Doctor's View includes a section displaying a 45-day history for each user's self-reported data.
-*   **Metrics Displayed:** Blood Pressure, Blood Sugar, Heart Rate, Pulse Oximeter, and Emotional State.
-*   **Visualization:**
-    *   Numerical data (Blood Pressure, Blood Sugar, Heart Rate, Pulse Oximeter) are typically shown as line graphs or in tabular format.
-    *   Emotional State may be represented as a bar chart (distribution over time) or as daily label tags.
-*   **No Data:** If a user has no self-reported data within the past 45 days, a message indicating this will be displayed.
-
-## Testing
-
-### User Form (Self-Reporting View)
-
-1.  Navigate to the self-reporting page in the application.
-2.  Fill in the health data fields.
-3.  Submit the form.
-4.  Verify that a confirmation message is shown.
-5.  Check the `self_reports` table in your Supabase database to ensure the data was saved correctly with the correct `user_id` and `timestamp`.
-
-### Doctor’s View Connection & 45-Day History
-
-1.  Access the Admin Panel/Doctor's View.
-2.  Verify that the latest self-report for users is displayed, including the Emotional State.
-3.  Check that users are grouped and can be filtered by tenant (if applicable).
-4.  Navigate to the 45-day reporting history section for a user with recent data.
-5.  Confirm that line graphs or tables correctly display data for Blood Pressure, Blood Sugar, Heart Rate, and Pulse Oximeter.
-6.  Verify that Emotional State is appropriately visualized (e.g., bar chart or tags).
-7.  Test with a user who has no data in the past 45 days to ensure the "no data" message appears.
-
-### CSV Export and Print Functionality
-
-1.  In the Doctor's View, locate the export/print options for the 45-day history.
-2.  **CSV Export:**
-    *   Trigger the CSV export.
-    *   Open the downloaded CSV file.
-    *   Verify that all relevant data for the 45-day period is present and correctly formatted.
-3.  **Print Functionality:**
-    *   Trigger the print function.
-    *   Review the print preview to ensure the data is well-formatted for printing.
-    *   (If possible, print a test page.)
-
-This README now includes the information from the original issue description regarding features, fields, and testing, which seems more appropriate than the Supabase CLI documentation.
->>>>>>> cc6a9fc3
+```sh
+# Go >= 1.22
+go run . help
+```
+# Redeploy trigger