--- conflicted
+++ resolved
@@ -27,26 +27,6 @@
     },
     {
       "source": "/service-worker.js",
-<<<<<<< HEAD
-      "headers": [
-        { "key": "Cache-Control", "value": "no-store" }
-      ]
-    }
-  ],
-  "rewrites": [
-    { "source": "/static/:path*", "destination": "/static/:path*" },
-    { "source": "/asset-manifest.json", "destination": "/asset-manifest.json" },
-    { "source": "/manifest.json", "destination": "/manifest.json" },
-    { "source": "/favicon.ico", "destination": "/favicon.ico" },
-    { "source": "/logo192.png", "destination": "/logo192.png" },
-    { "source": "/logo512.png", "destination": "/logo512.png" },
-    { "source": "/android-chrome-192x192.png", "destination": "/android-chrome-192x192.png" },
-    { "source": "/android-chrome-512x512.png", "destination": "/android-chrome-512x512.png" },
-    { "source": "/robots.txt", "destination": "/robots.txt" },
-    { "source": "/service-worker.js", "destination": "/service-worker.js" },
-
-    { "source": "/(.*)", "destination": "/" }
-=======
       "headers": [{ "key": "Cache-Control", "value": "no-store" }]
     }
   ],
@@ -60,6 +40,5 @@
     { "src": "/robots.txt", "dest": "/robots.txt" },
     { "src": "/service-worker.js", "dest": "/service-worker.js" },
     { "src": "/(.*)", "dest": "/index.html" }
->>>>>>> 4c50ddb1
   ]
 }