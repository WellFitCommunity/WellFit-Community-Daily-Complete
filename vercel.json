{
  "version": 2,
  "builds": [{ "src": "package.json", "use": "@vercel/static-build" }],
  "build": {
    "env": {
      "CI": "false",
      "NPM_CONFIG_LEGACY_PEER_DEPS": "true"
    }
  },
  "cleanUrls": true,
  "trailingSlash": false,
  "headers": [
    {
      "source": "/(.*)",
      "headers": [
        { "key": "Strict-Transport-Security", "value": "max-age=63072000; includeSubDomains; preload" },
        { "key": "X-Content-Type-Options", "value": "nosniff" },
        { "key": "X-Frame-Options", "value": "DENY" },
        { "key": "Referrer-Policy", "value": "strict-origin-when-cross-origin" },
        { "key": "Permissions-Policy", "value": "camera=(), microphone=(), geolocation=()" },
        { "key": "Cache-Control", "value": "public, max-age=0, must-revalidate" },
        {
          "key": "Content-Security-Policy",
          "value": "default-src 'self'; frame-ancestors 'self' https://wellfitcommunity.live https://www.wellfitcommunity.live https://thewellfitcommunity.org https://www.thewellfitcommunity.org; script-src 'self' 'unsafe-inline' 'unsafe-eval' https://js.hcaptcha.com https://hcaptcha.com https://www.gstatic.com https://www.google.com https://*.supabase.co https://*.supabase.io; style-src 'self' 'unsafe-inline' https://fonts.googleapis.com; font-src 'self' https://fonts.gstatic.com; img-src 'self' data: blob: https://api.hcaptcha.com https://*.supabase.co https://*.supabase.io https://verify.twilio.com https://api.twilio.com https://api.mailersend.com https://images.unsplash.com https://source.unsplash.com; connect-src 'self' https://api.hcaptcha.com https://*.supabase.co https://*.supabase.io https://verify.twilio.com https://api.twilio.com https://api.mailersend.com https://images.unsplash.com https://source.unsplash.com https://wellfitcommunity.live https://www.wellfitcommunity.live https://thewellfitcommunity.org https://www.thewellfitcommunity.org https://api.weatherapi.com; frame-src 'self' https://hcaptcha.com https://*.hcaptcha.com; worker-src 'self' blob:; media-src 'self' blob:; object-src 'none'; base-uri 'self'; form-action 'self'; upgrade-insecure-requests"
        }
      ]
    },
    {
      "source": "/service-worker.js",
<<<<<<< HEAD
      "headers": [{ "key": "Cache-Control", "value": "no-store" }]
    }
  ],
  "routes": [
    { "src": "/static/(.*)", "dest": "/static/$1" },
    { "src": "/asset-manifest.json", "dest": "/asset-manifest.json" },
    { "src": "/manifest.json", "dest": "/manifest.json" },
    { "src": "/favicon.ico", "dest": "/favicon.ico" },
    { "src": "/logo192.png", "dest": "/logo192.png" },
    { "src": "/logo512.png", "dest": "/logo512.png" },
    { "src": "/robots.txt", "dest": "/robots.txt" },
    { "src": "/service-worker.js", "dest": "/service-worker.js" },
    { "src": "/(.*)", "dest": "/index.html" }
=======
      "headers": [
        { "key": "Cache-Control", "value": "no-store" }
      ]
    }
  ],
  "rewrites": [
    { "source": "/static/:path*", "destination": "/static/:path*" },
    { "source": "/asset-manifest.json", "destination": "/asset-manifest.json" },
    { "source": "/manifest.json", "destination": "/manifest.json" },
    { "source": "/favicon.ico", "destination": "/favicon.ico" },
    { "source": "/logo192.png", "destination": "/logo192.png" },
    { "source": "/logo512.png", "destination": "/logo512.png" },
    { "source": "/android-chrome-192x192.png", "destination": "/android-chrome-192x192.png" },
    { "source": "/android-chrome-512x512.png", "destination": "/android-chrome-512x512.png" },
    { "source": "/robots.txt", "destination": "/robots.txt" },
    { "source": "/service-worker.js", "destination": "/service-worker.js" },

    { "source": "/(.*)", "destination": "/" }
>>>>>>> 47579c9d
  ]
}<|MERGE_RESOLUTION|>--- conflicted
+++ resolved
@@ -27,21 +27,6 @@
     },
     {
       "source": "/service-worker.js",
-<<<<<<< HEAD
-      "headers": [{ "key": "Cache-Control", "value": "no-store" }]
-    }
-  ],
-  "routes": [
-    { "src": "/static/(.*)", "dest": "/static/$1" },
-    { "src": "/asset-manifest.json", "dest": "/asset-manifest.json" },
-    { "src": "/manifest.json", "dest": "/manifest.json" },
-    { "src": "/favicon.ico", "dest": "/favicon.ico" },
-    { "src": "/logo192.png", "dest": "/logo192.png" },
-    { "src": "/logo512.png", "dest": "/logo512.png" },
-    { "src": "/robots.txt", "dest": "/robots.txt" },
-    { "src": "/service-worker.js", "dest": "/service-worker.js" },
-    { "src": "/(.*)", "dest": "/index.html" }
-=======
       "headers": [
         { "key": "Cache-Control", "value": "no-store" }
       ]
@@ -58,8 +43,6 @@
     { "source": "/android-chrome-512x512.png", "destination": "/android-chrome-512x512.png" },
     { "source": "/robots.txt", "destination": "/robots.txt" },
     { "source": "/service-worker.js", "destination": "/service-worker.js" },
-
     { "source": "/(.*)", "destination": "/" }
->>>>>>> 47579c9d
   ]
 }