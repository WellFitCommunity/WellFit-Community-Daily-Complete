--- conflicted
+++ resolved
@@ -4,55 +4,20 @@
 import * as bcrypt from "https://deno.land/x/bcrypt@v0.4.1/mod.ts";
 import { cors } from "../_shared/cors.ts";
 
-<<<<<<< HEAD
-// ---------- ENV ----------
-const SUPABASE_URL = Deno.env.get("SUPABASE_URL") || Deno.env.get("SB_URL") || "";
-const SB_SECRET_KEY = Deno.env.get("SB_SECRET_KEY") || Deno.env.get("SUPABASE_SERVICE_ROLE_KEY") || "";
-interface Env {
-  SUPABASE_URL?: string;
-  SB_URL?: string;
-  SB_SECRET_KEY?: string;
-  SUPABASE_SERVICE_ROLE_KEY?: string;
-  ALLOWED_ORIGINS?: string;
-}
-
-const ALLOWED_ORIGINS: string[] = (Deno.env.get("ALLOWED_ORIGINS") || "")
-  .split(",")
-  .map((s: string) => s.trim())
-  .filter((s: string) => Boolean(s));
-
-if (!SUPABASE_URL || !SB_SECRET_KEY) {
-  throw new Error("Missing required environment variables: SUPABASE_URL and SB_SECRET_KEY (or SUPABASE_SERVICE_ROLE_KEY).");
-}
-
-// SINGLE CLIENT - uses service role for both auth checks and database operations
-const supabase = createClient(SUPABASE_URL, SB_SECRET_KEY, { auth: { persistSession: false } });
-=======
 const SUPABASE_URL = Deno.env.get("SUPABASE_URL")!;
 const SB_SECRET_KEY = Deno.env.get("SB_SECRET_KEY") ?? Deno.env.get("SUPABASE_SERVICE_ROLE_KEY")!;
 
 const supabase = createClient(SUPABASE_URL, SB_SECRET_KEY);
->>>>>>> 59269d0f
 
 const schema = z.object({
   pin: z.string().regex(/^\d{4,8}$/, "PIN must be 4–8 digits"),
   role: z.enum(["admin", "super_admin"]).default("admin"),
 });
 
-<<<<<<< HEAD
-// ---------- HELPERS ----------
-function corsHeadersFor(origin: string | null): { headers: Headers; allowed: boolean } {
-  const headers = new Headers({
-    "Content-Type": "application/json",
-    "Access-Control-Allow-Methods": "POST, OPTIONS",
-    "Access-Control-Allow-Headers": "Content-Type, Authorization, apikey, x-client-info",
-    "Vary": "Origin",
-=======
 serve(async (req) => {
   const { headers, allowed } = cors(req.headers.get("origin"), {
     methods: ["POST", "OPTIONS"],
     allowHeaders: ["authorization", "content-type"],
->>>>>>> 59269d0f
   });
 
   if (req.method === "OPTIONS") return new Response(null, { status: 204, headers });
@@ -60,65 +25,8 @@
   if (req.method !== "POST") return new Response(JSON.stringify({ error: "Method not allowed" }), { status: 405, headers });
 
   try {
-<<<<<<< HEAD
-    // Use service role client to validate the user token
-    const { data, error } = await supabase.auth.getUser(token);
-    if (error || !data?.user?.id) return { id: null, roles: [] };
-    const id = data.user.id;
-
-    // Option A: roles stored directly in user_roles(user_id, role)
-    const { data: rows, error: roleErr } = await supabase
-      .from("user_roles")
-      .select("role")
-      .eq("user_id", id);
-
-    if (roleErr) {
-      console.warn("Role fetch error:", roleErr.message);
-      return { id, roles: [] };
-    }
-
-    const roles = (rows ?? []).map((r: any) => r.role).filter(Boolean);
-
-    /* Option B (uncomment if you use a roles table with a join):
-    const { data: rowsJoin, error: roleErrJoin } = await supabase
-      .from("user_roles")
-      .select("roles!inner(name)")
-      .eq("user_id", id);
-
-    if (roleErrJoin) {
-      console.warn("Role fetch error:", roleErrJoin.message);
-      return { id, roles: [] };
-    }
-    const roles = (rowsJoin ?? []).map((r: any) => r.roles?.name).filter(Boolean);
-    */
-
-    return { id, roles };
-  } catch (e) {
-    console.error("Auth getUser error:", e);
-    return { id: null, roles: [] };
-  }
-}
-
-// Simple in-memory rate limit (per cold start instance)
-const rateLimitMap = new Map<string, { count: number; resetTime: number }>();
-const RATE_LIMIT_REQUESTS = 3;             // 3 attempts per window
-const RATE_LIMIT_WINDOW = 15 * 60 * 1000;  // 15 minutes
-
-function checkRateLimit(identifier: string): boolean {
-  const now = Date.now();
-  const current = rateLimitMap.get(identifier);
-  if (!current || now > current.resetTime) {
-    rateLimitMap.set(identifier, { count: 1, resetTime: now + RATE_LIMIT_WINDOW });
-    return true;
-  }
-  if (current.count >= RATE_LIMIT_REQUESTS) return false;
-  current.count++;
-  return true;
-}
-=======
     const token = req.headers.get("Authorization")?.replace(/^Bearer /, "") || "";
     if (!token) return new Response(JSON.stringify({ error: "Unauthorized" }), { status: 401, headers });
->>>>>>> 59269d0f
 
     const { data: u } = await supabase.auth.getUser(token);
     const user_id = u?.user?.id;
@@ -143,54 +51,6 @@
     const { pin, role } = parsed.data;
     const pin_hash = await bcrypt.hash(pin, 12);
 
-<<<<<<< HEAD
-    // Upsert
-    // NOTE: Ensure a unique constraint exists: create unique index on admin_pins(user_id, role)
-    const { error: upErr } = await supabase
-      .from("admin_pins")
-      .upsert({
-        user_id: id,
-        role,
-        pin_hash,
-        updated_at: new Date().toISOString(),
-        updated_by_ip: clientIp
-      }, {
-        onConflict: "user_id,role"
-      });
-
-    if (upErr) {
-      console.error("PIN upsert error:", upErr);
-      return new Response(JSON.stringify({ error: "Failed to update PIN. Please try again." }), {
-        status: 500, headers
-      });
-    }
-
-    // Audit log (required for compliance)
-    const { error: auditError } = await supabase.from("admin_audit_log").insert({
-      user_id: id,
-      action: "pin_updated",
-      target_role: role,
-      ip_address: clientIp,
-      user_agent: req.headers.get("user-agent"),
-      timestamp: new Date().toISOString()
-    });
-
-    if (auditError) {
-      console.error("Critical: Failed to log PIN update for compliance:", auditError);
-      // Rollback PIN update on audit failure
-      await supabase.from("admin_pins")
-        .delete()
-        .eq("user_id", id)
-        .eq("role", role);
-      return new Response(JSON.stringify({ error: "System error: Unable to record PIN update for compliance. Please contact support." }), {
-        status: 500, headers
-      });
-    }
-
-    return new Response(JSON.stringify({ success: true, message: "PIN updated successfully", role }), {
-      status: 200, headers
-    });
-=======
     const { error } = await supabase.from("admin_pins").upsert({
       user_id,
       role,
@@ -199,10 +59,9 @@
     });
 
     if (error) throw error;
->>>>>>> 59269d0f
 
     return new Response(JSON.stringify({ success: true, message: "PIN updated" }), { status: 200, headers });
   } catch (e: any) {
     return new Response(JSON.stringify({ error: e?.message ?? "Internal error" }), { status: 500, headers });
   }
-});
+});