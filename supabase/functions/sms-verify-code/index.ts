// supabase/functions/sms-verify-code/index.ts
import "jsr:@supabase/functions-js/edge-runtime.d.ts";
import { parsePhoneNumber, isValidPhoneNumber } from "https://esm.sh/libphonenumber-js@1.12.9";
import { cors } from "../_shared/cors.ts";
import { createLogger } from "../_shared/auditLogger.ts";

// Allowed country codes for phone numbers
const ALLOWED_COUNTRIES = ['US', 'CA', 'GB', 'AU'] as const;

Deno.serve(async (req: Request): Promise<Response> => {
  const logger = createLogger('sms-verify-code', req);

  const { headers, allowed } = cors(req.headers.get("origin"), {
    methods: ["POST", "OPTIONS"],
    allowHeaders: ["authorization", "x-client-info", "apikey", "content-type"],
    maxAge: 600,
  });

  if (req.method === "OPTIONS") {
    return new Response(null, { status: allowed ? 204 : 403, headers });
  }
  if (req.method !== "POST") {
    return new Response(JSON.stringify({ error: "Method not allowed" }), { status: 405, headers });
  }

  // Twilio envs (no throw)
  const TWILIO_ACCOUNT_SID = Deno.env.get("TWILIO_ACCOUNT_SID") ?? "";
  const TWILIO_AUTH_TOKEN  = Deno.env.get("TWILIO_AUTH_TOKEN") ?? "";
  const VERIFY_SID         = Deno.env.get("TWILIO_VERIFY_SERVICE_SID") ?? "";

  if (!TWILIO_ACCOUNT_SID || !TWILIO_AUTH_TOKEN || !VERIFY_SID) {
    logger.error("Missing Twilio environment variables", {
      hasSid: Boolean(TWILIO_ACCOUNT_SID),
      hasToken: Boolean(TWILIO_AUTH_TOKEN),
      hasVerify: Boolean(VERIFY_SID)
    });
    return new Response(JSON.stringify({ error: "Server not configured (Twilio envs missing)" }), {
      status: 500, headers,
    });
  }

  try {
    const { phone, code } = await req.json().catch(() => ({}));

    // Validate code format
    const isCode = (c: string) => /^\d{4,8}$/.test(c || "");
    if (!isCode(code)) {
      return new Response(JSON.stringify({ error: "Code must be 4–8 digits" }), { status: 400, headers });
    }

    // Validate and normalize phone using libphonenumber-js
    if (!phone) {
      return new Response(JSON.stringify({ error: "Phone number is required" }), { status: 400, headers });
    }

    let normalizedPhone: string;
    try {
      // Validate phone format
      if (!isValidPhoneNumber(phone, 'US')) {
        return new Response(JSON.stringify({ error: "Invalid phone number format" }), { status: 400, headers });
      }

      // Parse and normalize to E.164 format for Twilio consistency
      const phoneNumber = parsePhoneNumber(phone, 'US');
      if (!ALLOWED_COUNTRIES.includes(phoneNumber.country as any)) {
        return new Response(JSON.stringify({ error: `Phone numbers from ${phoneNumber.country} are not currently supported` }), { status: 400, headers });
      }

      // Normalize to E.164 format (+1234567890) to ensure consistency with Twilio
      normalizedPhone = phoneNumber.number;
      console.log(`Phone normalized: ${phone} -> ${normalizedPhone}`);
    } catch (error) {
      return new Response(JSON.stringify({ error: "Invalid phone number format" }), { status: 400, headers });
    }

    const resp = await fetch(
      `https://verify.twilio.com/v2/Services/${VERIFY_SID}/VerificationCheck`,
      {
        method: "POST",
        headers: {
          Authorization: "Basic " + btoa(`${TWILIO_ACCOUNT_SID}:${TWILIO_AUTH_TOKEN}`),
          "Content-Type": "application/x-www-form-urlencoded",
        },
        body: new URLSearchParams({ To: normalizedPhone, Code: code }).toString(),
      }
    );

    const txt = await resp.text();
    let json: unknown = {};
    try { json = JSON.parse(txt); } catch { /* text fallback */ }

    const approved =
      resp.ok &&
      typeof json === "object" &&
      json !== null &&
      // deno-lint-ignore no-explicit-any
      (json as any).status === "approved";

    if (!approved) {
<<<<<<< HEAD
      console.error("Twilio verify error", resp.status, txt, {
        phone: normalizedPhone,
        verifySid: VERIFY_SID.substring(0, 6) + "...",
      });
      return new Response(JSON.stringify({
        error: "Invalid or expired verification code",
        details: json || txt,
        help: resp.status === 404
          ? "Verification not found. Please request a new code or ensure phone numbers match exactly."
          : "Please check your code and try again."
      }), {
=======
      logger.security("Invalid or expired verification code attempt", {
        phone,
        twilioStatus: resp.status,
        responseDetails: txt
      });
      return new Response(JSON.stringify({ error: "Invalid or expired verification code", details: json || txt }), {
>>>>>>> 74e22cbc
        status: 401, headers,
      });
    }

    // Success — now complete the registration
    try {
      const { createClient } = await import("https://esm.sh/@supabase/supabase-js@2.45.4?dts");
      const SB_URL = Deno.env.get("SUPABASE_URL") || Deno.env.get("SB_URL") || "";
      const SB_SECRET_KEY = Deno.env.get("SUPABASE_SERVICE_ROLE_KEY") || Deno.env.get("SB_SECRET_KEY") || "";

      if (!SB_URL || !SB_SECRET_KEY) {
        logger.error("Missing Supabase configuration", {
          hasUrl: Boolean(SB_URL),
          hasKey: Boolean(SB_SECRET_KEY)
        });
        return new Response(JSON.stringify({ error: "Server configuration error" }), { status: 500, headers });
      }

      const supabase = createClient(SB_URL, SB_SECRET_KEY);

      // Get pending registration using normalized phone number
      const { data: pending, error: pendingError } = await supabase
        .from("pending_registrations")
        .select("*")
        .eq("phone", normalizedPhone)
        .maybeSingle();

      if (pendingError || !pending) {
<<<<<<< HEAD
        console.error("No pending registration found for phone:", normalizedPhone, pendingError);
=======
        logger.warn("No pending registration found for phone", {
          phone,
          error: pendingError?.message
        });
>>>>>>> 74e22cbc
        return new Response(JSON.stringify({ error: "No pending registration found. Please register again." }), {
          status: 404, headers,
        });
      }

      // Decrypt the user's password from encrypted storage
      // Try encrypted column first (new), fallback to plaintext (old) for backward compatibility
      let userPassword: string | null = null;

      if (pending.password_encrypted) {
        // Decrypt password using database function
        const { data: decryptedPassword, error: decryptError } = await supabase
          .rpc('decrypt_pending_password', { encrypted_password: pending.password_encrypted });

        if (decryptError) {
          logger.error("Password decryption failed", {
            error: decryptError.message,
            phone
          });
        } else {
          userPassword = decryptedPassword;
        }
      }

      // Fallback to plaintext for backward compatibility (will be removed in future)
      if (!userPassword && pending.password_plaintext) {
        logger.warn("Using deprecated password_plaintext field", {
          phone,
          message: "Update to password_encrypted"
        });
        userPassword = pending.password_plaintext;
      }

      if (!userPassword) {
        logger.error("Missing or invalid password in pending registration", { phone });
        return new Response(JSON.stringify({ error: "Invalid registration data. Please register again." }), {
          status: 500, headers,
        });
      }

      // Create the actual user account with their chosen password
      const { data: authData, error: authError } = await supabase.auth.admin.createUser({
        phone: normalizedPhone,
        password: userPassword,
        phone_confirm: true, // Phone is now verified
        email: pending.email || undefined,
        email_confirm: false,
        user_metadata: {
          role_code: pending.role_code,
          role_slug: pending.role_slug,
          first_name: pending.first_name,
          last_name: pending.last_name,
          registration_method: "self_register",
          registered_at: new Date().toISOString(),
        },
      });

      if (authError || !authData?.user) {
<<<<<<< HEAD
        console.error("Failed to create user account:", {
          message: authError?.message,
          code: authError?.code,
          status: authError?.status,
          phone: normalizedPhone,
          email: pending.email,
          details: authError
        });
        return new Response(JSON.stringify({
          error: "Failed to create user account",
          message: authError?.message || "Database error creating new user",
          code: authError?.code,
        }), { status: 500, headers });
=======
        logger.error("Failed to create user account", {
          phone,
          error: authError?.message
        });
        return new Response(JSON.stringify({ error: "Failed to complete registration" }), { status: 500, headers });
>>>>>>> 74e22cbc
      }

      // Create profile
      const { error: profileError } = await supabase
        .from("profiles")
        .insert({
          user_id: authData.user.id,  // ✅ FIXED: Was 'id', now 'user_id' (matches schema)
          first_name: pending.first_name,
          last_name: pending.last_name,
          email: pending.email,
          phone: normalizedPhone,
          role_code: pending.role_code,
          role: pending.role_slug,  // Added role field
          role_slug: pending.role_slug,
          created_by: null,
        });

      if (profileError) {
<<<<<<< HEAD
        console.error("Failed to create profile:", {
          message: profileError.message,
          code: profileError.code,
          details: profileError.details,
          hint: profileError.hint,
          user_id: authData.user.id,
=======
        logger.error("Failed to create profile", {
          userId: authData.user.id,
          phone,
          error: profileError.message
>>>>>>> 74e22cbc
        });
        // Don't fail here - user is created, profile can be fixed later
      }

      // Create FHIR Patient resource for healthcare workflows
      // This ensures patient is visible in FHIR-compliant systems from day 1
      try {
        const { error: fhirPatientError } = await supabase.rpc(
          'create_fhir_patient_from_profile',
          { user_id_param: authData.user.id }
        );

        if (fhirPatientError) {
          logger.warn("FHIR patient creation failed during registration", {
            userId: authData.user.id,
            phone,
            error: fhirPatientError.message
          });
        }
      } catch (fhirError) {
        logger.warn("FHIR patient creation exception during registration", {
          userId: authData.user.id,
          phone,
          error: fhirError instanceof Error ? fhirError.message : String(fhirError)
        });
      }

      // Send welcome email if user has an email
      if (pending.email) {
        try {
          // Correct Edge Functions URL format
          const functionsUrl = `${SB_URL}/functions/v1`;
          const welcomeEmailResponse = await fetch(`${functionsUrl}/send_welcome_email`, {
            method: "POST",
            headers: {
              "Content-Type": "application/json",
              "Authorization": `Bearer ${SB_SECRET_KEY}`
            },
            body: JSON.stringify({
              email: pending.email,
              full_name: `${pending.first_name} ${pending.last_name}`
            })
          });

          if (!welcomeEmailResponse.ok) {
            logger.warn("Welcome email failed to send", {
              userId: authData.user.id,
              email: pending.email,
              status: welcomeEmailResponse.status
            });
          }
        } catch (emailError) {
          logger.warn("Welcome email exception", {
            userId: authData.user.id,
            email: pending.email,
            error: emailError instanceof Error ? emailError.message : String(emailError)
          });
        }
      }

      // Clean up pending registration
      await supabase.from("pending_registrations").delete().eq("phone", normalizedPhone);

      // Auto sign-in the user after successful registration
      // This creates a session so they don't have to manually login
      const { data: sessionData, error: sessionError } = await supabase.auth.signInWithPassword({
        phone: normalizedPhone,
        password: userPassword,
      });

      if (sessionError) {
        logger.warn("Failed to auto sign-in user after registration", {
          userId: authData.user.id,
          phone,
          error: sessionError.message
        });
        // Don't fail - user can manually login
      }

      logger.info("User registration completed successfully", {
        userId: authData.user.id,
        phone,
        firstName: pending.first_name,
        lastName: pending.last_name,
        roleCode: pending.role_code,
        roleSlug: pending.role_slug
      });

      return new Response(JSON.stringify({
        ok: true,
        message: "Registration completed successfully! You are now logged in.",
        user: {
          user_id: authData.user.id,
          phone: normalizedPhone,
          first_name: pending.first_name,
          last_name: pending.last_name,
          role_code: pending.role_code,
          role_slug: pending.role_slug,
        },
        session: sessionData?.session || null,
        access_token: sessionData?.session?.access_token || null,
        refresh_token: sessionData?.session?.refresh_token || null,
      }), { status: 200, headers });

    } catch (dbError) {
      logger.error("Database error during registration completion", {
        error: dbError instanceof Error ? dbError.message : String(dbError)
      });
      return new Response(JSON.stringify({ error: "Failed to complete registration" }), { status: 500, headers });
    }
  } catch (e: unknown) {
    const msg = e instanceof Error ? e.message : String(e);
    logger.error("Fatal error in sms-verify-code", { error: msg });
    return new Response(JSON.stringify({ error: "Internal server error" }), { status: 500, headers });
  }
});<|MERGE_RESOLUTION|>--- conflicted
+++ resolved
@@ -97,26 +97,12 @@
       (json as any).status === "approved";
 
     if (!approved) {
-<<<<<<< HEAD
-      console.error("Twilio verify error", resp.status, txt, {
-        phone: normalizedPhone,
-        verifySid: VERIFY_SID.substring(0, 6) + "...",
-      });
-      return new Response(JSON.stringify({
-        error: "Invalid or expired verification code",
-        details: json || txt,
-        help: resp.status === 404
-          ? "Verification not found. Please request a new code or ensure phone numbers match exactly."
-          : "Please check your code and try again."
-      }), {
-=======
       logger.security("Invalid or expired verification code attempt", {
         phone,
         twilioStatus: resp.status,
         responseDetails: txt
       });
       return new Response(JSON.stringify({ error: "Invalid or expired verification code", details: json || txt }), {
->>>>>>> 74e22cbc
         status: 401, headers,
       });
     }
@@ -145,14 +131,10 @@
         .maybeSingle();
 
       if (pendingError || !pending) {
-<<<<<<< HEAD
-        console.error("No pending registration found for phone:", normalizedPhone, pendingError);
-=======
         logger.warn("No pending registration found for phone", {
           phone,
           error: pendingError?.message
         });
->>>>>>> 74e22cbc
         return new Response(JSON.stringify({ error: "No pending registration found. Please register again." }), {
           status: 404, headers,
         });
@@ -211,27 +193,11 @@
       });
 
       if (authError || !authData?.user) {
-<<<<<<< HEAD
-        console.error("Failed to create user account:", {
-          message: authError?.message,
-          code: authError?.code,
-          status: authError?.status,
-          phone: normalizedPhone,
-          email: pending.email,
-          details: authError
-        });
-        return new Response(JSON.stringify({
-          error: "Failed to create user account",
-          message: authError?.message || "Database error creating new user",
-          code: authError?.code,
-        }), { status: 500, headers });
-=======
         logger.error("Failed to create user account", {
           phone,
           error: authError?.message
         });
         return new Response(JSON.stringify({ error: "Failed to complete registration" }), { status: 500, headers });
->>>>>>> 74e22cbc
       }
 
       // Create profile
@@ -250,19 +216,10 @@
         });
 
       if (profileError) {
-<<<<<<< HEAD
-        console.error("Failed to create profile:", {
-          message: profileError.message,
-          code: profileError.code,
-          details: profileError.details,
-          hint: profileError.hint,
-          user_id: authData.user.id,
-=======
         logger.error("Failed to create profile", {
           userId: authData.user.id,
           phone,
           error: profileError.message
->>>>>>> 74e22cbc
         });
         // Don't fail here - user is created, profile can be fixed later
       }
