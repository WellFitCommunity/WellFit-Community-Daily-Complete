
// supabase/functions/register/index.ts
import { serve } from "https://deno.land/std@0.224.0/http/server.ts";
import { createClient } from "https://esm.sh/@supabase/supabase-js@2.45.4?dts";
import { z } from "https://deno.land/x/zod@v3.22.4/mod.ts";
import { cors } from "../_shared/cors.ts";
import { hashPassword } from "../_shared/crypto.ts";

// ---------- ENV ----------
const SB_URL = Deno.env.get("SUPABASE_URL") || Deno.env.get("SB_URL") || "";
const SB_SECRET_KEY = Deno.env.get("SUPABASE_SERVICE_ROLE_KEY") || Deno.env.get("SB_SECRET_KEY") || "";
const SB_ANON_KEY = Deno.env.get("SUPABASE_ANON_KEY") || Deno.env.get("SB_PUBLISHABLE_API_KEY") || "";
const HCAPTCHA_SECRET = Deno.env.get("HCAPTCHA_SECRET") || "";

function getCorsHeaders(origin: string | null) {
  const { headers } = cors(origin, {
    methods: ["POST", "OPTIONS"]
  });
  return headers;
}

// ---------- VALIDATION ----------
const RegisterBase = z.object({
  phone: z.string().min(10),
  password: z.string().min(8),
  confirm_password: z.string().min(8),
  first_name: z.string().min(1),
  last_name: z.string().min(1),
  email: z.string().email().optional().or(z.literal("").transform(() => undefined)),
  hcaptcha_token: z.string().min(1),
  // advisory only; server enforces safe roles for public register
  role_code: z.number().optional(),
});
type RegisterInput = z.infer<typeof RegisterBase>;

const RegisterSchema = RegisterBase.refine(
  (v: RegisterInput) => v.password === v.confirm_password,
  { message: "Passwords do not match", path: ["confirm_password"] }
);

// ---------- HELPERS ----------
function jsonResponse(body: unknown, status: number, origin: string | null = null) {
  return new Response(JSON.stringify(body), { status, headers: getCorsHeaders(origin) });
}

function normalizePhone(phone: string): string {
  const digits = phone.replace(/\D/g, "");
  if (digits.length === 10) return `+1${digits}`;
  if (digits.length === 11 && digits.startsWith("1")) return `+${digits}`;
  return phone.startsWith("+") ? phone : `+${digits}`;
}

async function verifyHcaptcha(token: string): Promise<boolean> {
  try {
    if (!HCAPTCHA_SECRET) {
      console.error("[verifyHcaptcha] HCAPTCHA_SECRET is not set!");
      return false;
    }

    const form = new URLSearchParams();
    form.set("secret", HCAPTCHA_SECRET);
    form.set("response", token);

    const response = await fetch("https://hcaptcha.com/siteverify", {
      method: "POST",
      headers: { "Content-Type": "application/x-www-form-urlencoded" },
      body: form,
    });
    const result = await response.json();

    if (!result.success) {
      console.error("[verifyHcaptcha] Verification failed:", {
        success: result.success,
        errorCodes: result["error-codes"],
        tokenPrefix: token?.substring(0, 20)
      });
    }

    return result.success === true;
  } catch (err) {
    console.error("[verifyHcaptcha] Exception:", err);
    return false;
  }
}

// Public roles allowed from the web form
const PUBLIC_ALLOWED = new Set([4, 5, 6, 11, 13]); // senior, volunteer, caregiver, contractor, regular
function effectiveRole(requested?: number): { role_code: number; role_slug: string } {
  const rc = PUBLIC_ALLOWED.has(requested ?? 4) ? (requested as number) : 4;
  const slug =
    rc === 1 ? "admin" :
    rc === 2 ? "super_admin" :
    rc === 3 ? "staff" :
    rc === 4 ? "senior" :
    rc === 5 ? "volunteer" :
    rc === 6 ? "caregiver" :
    rc === 11 ? "contractor" :
    rc === 12 ? "contractor_nurse" :
    rc === 13 ? "regular" :
    rc === 14 ? "moderator" : "senior";
  return { role_code: rc, role_slug: slug };
}

// ---------- HANDLER ----------
serve(async (req: Request) => {
  const origin = req.headers.get("origin");
  if (req.method === "OPTIONS") return new Response(null, { status: 204, headers: getCorsHeaders(origin) });
  if (req.method !== "POST") return jsonResponse({ error: "Method not allowed" }, 405, origin);

  try {
    if (!SB_URL || !SB_SECRET_KEY || !HCAPTCHA_SECRET) {
      console.error("[register] misconfig env", { hasUrl: !!SB_URL, hasKey: !!SB_SECRET_KEY, hasHC: !!HCAPTCHA_SECRET });
      return jsonResponse({ error: "Server misconfigured" }, 500, origin);
    }

    // Parse JSON safely
    let body: unknown;
    try {
      body = await req.json();
    } catch {
      return jsonResponse({ error: "Invalid JSON" }, 400, origin);
    }

    const parsed = RegisterSchema.safeParse(body);
    if (!parsed.success) {
      return jsonResponse({ error: "Invalid data", details: parsed.error.errors }, 400, origin);
    }

    const payload: RegisterInput = parsed.data;
    const phoneNumber = normalizePhone(payload.phone);

    // Extract client IP once for use throughout the function
    const clientIp = req.headers.get('x-forwarded-for')?.split(',')[0].trim() ||
                     req.headers.get('cf-connecting-ip') ||
                     req.headers.get('x-real-ip') || 'unknown';

    // Verify hCaptcha
    const captchaValid = await verifyHcaptcha(payload.hcaptcha_token);
    if (!captchaValid) {
      // Note: Removed console.error to fix false positive in secret detection scan
      // hCaptcha failure is already logged via HIPAA audit logger below

      // HIPAA AUDIT LOGGING: Log failed hCaptcha verification
      const supabase = createClient(SB_URL, SB_SECRET_KEY);
      try {
        await supabase.from('audit_logs').insert({
          event_type: 'USER_REGISTER_FAILED',
          event_category: 'AUTHENTICATION',
          actor_user_id: null,
          actor_ip_address: clientIp,
          actor_user_agent: req.headers.get('user-agent'),
          operation: 'REGISTER',
resource_type: 'auth_event',
          success: false,
          error_code: 'CAPTCHA_FAILED',
          error_message: 'hCaptcha verification failed',
          metadata: { phone: phoneNumber }
        });
      } catch (logError) {
        console.error('[Audit Log Error]:', logError);
      }

      return jsonResponse({ error: "Captcha verification failed. Please try again." }, 401, origin);
    }

    const supabase = createClient(SB_URL, SB_SECRET_KEY);

    // Enforce safe public role (defaults to senior)
    const enforced = effectiveRole(payload.role_code);

    // Check if phone already exists in auth.users or pending_registrations
    const { data: existingAuth } = await supabase.auth.admin.listUsers();
    const phoneExists = existingAuth?.users?.some(u => u.phone === phoneNumber);

    if (phoneExists) {
      // HIPAA AUDIT LOGGING: Log duplicate phone registration attempt
      try {
        await supabase.from('audit_logs').insert({
          event_type: 'USER_REGISTER_FAILED',
          event_category: 'AUTHENTICATION',
          actor_user_id: null,
          actor_ip_address: clientIp,
          actor_user_agent: req.headers.get('user-agent'),
          operation: 'REGISTER',
resource_type: 'auth_event',
          success: false,
          error_code: 'PHONE_ALREADY_REGISTERED',
          error_message: 'Phone number already registered',
          metadata: { phone: phoneNumber }
        });
      } catch (logError) {
        console.error('[Audit Log Error]:', logError);
      }

      return jsonResponse({ error: "Phone number already registered" }, 409, origin);
    }

    const { data: existingPending } = await supabase
      .from("pending_registrations")
      .select("phone")
      .eq("phone", phoneNumber)
      .maybeSingle();

    if (existingPending) {
      // HIPAA AUDIT LOGGING: Log duplicate pending registration attempt
      try {
        await supabase.from('audit_logs').insert({
          event_type: 'USER_REGISTER_RESEND',
          event_category: 'AUTHENTICATION',
          actor_user_id: null,
          actor_ip_address: clientIp,
          actor_user_agent: req.headers.get('user-agent'),
          operation: 'REGISTER',
resource_type: 'auth_event',
          success: true,
          error_code: 'REGISTRATION_PENDING_RESEND',
          error_message: 'Registration already pending - redirecting to verification',
          metadata: { phone: phoneNumber }
        });
      } catch (logError) {
        console.error('[Audit Log Error]:', logError);
      }

      // Resend SMS code with timeout
      let smsSent = false;
      let resendErrorDetails = "";
      try {
        const functionsUrl = `${SB_URL}/functions/v1`;
        console.log("[register] Resending SMS for pending registration:", {
          phone: phoneNumber,
          url: `${functionsUrl}/sms-send-code`,
          hasAnonKey: !!SB_ANON_KEY
        });

        // Helper function to fetch with proper abort on timeout
        const fetchWithTimeout = (url: string, options: RequestInit, timeoutMs: number): Promise<Response> => {
          const controller = new AbortController();
          const timeoutId = setTimeout(() => controller.abort(), timeoutMs);

          return fetch(url, { ...options, signal: controller.signal })
            .finally(() => clearTimeout(timeoutId));
        };

        const smsResponse = await fetchWithTimeout(`${functionsUrl}/sms-send-code`, {
          method: "POST",
          headers: {
            "Content-Type": "application/json",
            "apikey": SB_ANON_KEY,
            "Authorization": `Bearer ${SB_ANON_KEY}`
          },
          body: JSON.stringify({ phone: phoneNumber })
        }, 60000); // 60 second timeout

        const responseText = await smsResponse.text();
        console.log("[register] SMS resend response:", {
          status: smsResponse.status,
          ok: smsResponse.ok,
          body: responseText
        });
        resendErrorDetails = responseText;

        if (smsResponse.ok) {
          await supabase
            .from("pending_registrations")
            .update({ verification_code_sent: true })
            .eq("phone", phoneNumber);
          smsSent = true;
        } else {
          console.error("[register] SMS resend failed:", {
            status: smsResponse.status,
            response: responseText,
            phone: phoneNumber
          });
        }
      } catch (smsError) {
        const errorMessage = smsError instanceof Error ? smsError.message : String(smsError);
        console.error("[register] SMS resend error:", {
          error: errorMessage,
          phone: phoneNumber,
          errorType: smsError instanceof Error ? smsError.name : typeof smsError
        });
        resendErrorDetails = errorMessage;
      }

      // Return success with pending flag so frontend navigates to verify page
      const resendMessage = smsSent
        ? "Registration already pending. A new verification code has been sent."
        : `Registration pending. ${resendErrorDetails ? `SMS send issue: ${resendErrorDetails}` : 'Please check your phone or contact support.'}`;

      return jsonResponse({
        success: true,
        message: resendMessage,
        pending: true,
        phone: phoneNumber,
        sms_sent: smsSent,
        ...(resendErrorDetails && !smsSent ? { sms_error: resendErrorDetails } : {})
      }, 200, origin);
    }

    // Store plaintext password temporarily (service-role only, expires 24h)
    // This allows us to create the auth user with the correct password after SMS verification
    const plaintextPassword = payload.password;

    // Store registration data in pending table with plaintext password
    const { error: pendingError } = await supabase
      .from("pending_registrations")
      .insert({
        phone: phoneNumber,
        password_plaintext: plaintextPassword, // Temporary storage for SMS verification flow
        first_name: payload.first_name,
        last_name: payload.last_name,
        email: payload.email ?? null,
        role_code: enforced.role_code,
        role_slug: enforced.role_slug,
        hcaptcha_verified: true,
        verification_code_sent: false,
      });

    if (pendingError) {
      console.error("[register] Database error code:", pendingError.code);

      // HIPAA AUDIT LOGGING: Log failed registration database error
      try {
        await supabase.from('audit_logs').insert({
          event_type: 'USER_REGISTER_FAILED',
          event_category: 'AUTHENTICATION',
          actor_user_id: null,
          actor_ip_address: clientIp,
          actor_user_agent: req.headers.get('user-agent'),
          operation: 'REGISTER',
resource_type: 'auth_event',
          success: false,
          error_code: pendingError.code || 'DATABASE_ERROR',
          error_message: pendingError.message,
          metadata: { phone: phoneNumber, role: enforced.role_slug }
        });
      } catch (logError) {
        console.error('[Audit Log Error]:', logError);
      }

      return jsonResponse({ error: "Failed to process registration" }, 500, origin);
    }

    // Send SMS verification code via Twilio with timeout
    let smsSent = false;
    let smsErrorDetails = "";
    try {
      // Correct Edge Functions URL format (not .functions.supabase.co subdomain)
      const functionsUrl = `${SB_URL}/functions/v1`;
      console.log("[register] Sending SMS for new registration:", {
        phone: phoneNumber,
        url: `${functionsUrl}/sms-send-code`,
        hasAnonKey: !!SB_ANON_KEY
      });

      // Helper function to fetch with proper abort on timeout
      const fetchWithTimeout = (url: string, options: RequestInit, timeoutMs: number): Promise<Response> => {
        const controller = new AbortController();
        const timeoutId = setTimeout(() => controller.abort(), timeoutMs);

        return fetch(url, { ...options, signal: controller.signal })
          .finally(() => clearTimeout(timeoutId));
      };

      // IMPORTANT: sms-send-code expects anon key, NOT service role key
      // Service role key causes "Invalid JWT" error
      // Using 60 second timeout (sms-send-code has 30s timeout + 3 retries with delays)
      const smsResponse = await fetchWithTimeout(`${functionsUrl}/sms-send-code`, {
        method: "POST",
        headers: {
          "Content-Type": "application/json",
          "apikey": SB_ANON_KEY,
          "Authorization": `Bearer ${SB_ANON_KEY}`
        },
        body: JSON.stringify({ phone: phoneNumber })
      }, 60000); // 60 second timeout to allow for retries

      const responseText = await smsResponse.text();
      console.log("[register] SMS send response:", {
        status: smsResponse.status,
        ok: smsResponse.ok,
        body: responseText
      });

      smsErrorDetails = responseText;

      if (smsResponse.ok) {
        // Mark SMS as sent
        await supabase
          .from("pending_registrations")
          .update({ verification_code_sent: true })
          .eq("phone", phoneNumber);
        smsSent = true;

        // AUDIT LOG: SMS sent successfully
        await supabase.from('audit_logs').insert({
          event_type: 'SMS_VERIFICATION_SENT',
          event_category: 'AUTHENTICATION',
          actor_user_id: null,
          actor_ip_address: clientIp,
          actor_user_agent: req.headers.get('user-agent'),
          operation: 'SEND_SMS',
          resource_type: 'verification_code',
          success: true,
          metadata: { phone: phoneNumber }
        });
      } else {
        console.error("[register] SMS send failed:", {
          status: smsResponse.status,
          response: responseText,
          phone: phoneNumber
        });
        smsErrorDetails = responseText;

        // AUDIT LOG: SMS send failed
        await supabase.from('audit_logs').insert({
          event_type: 'SMS_VERIFICATION_FAILED',
          event_category: 'AUTHENTICATION',
          actor_user_id: null,
          actor_ip_address: clientIp,
          actor_user_agent: req.headers.get('user-agent'),
          operation: 'SEND_SMS',
          resource_type: 'verification_code',
          success: false,
          error_code: 'SMS_SEND_FAILED',
          error_message: responseText,
          metadata: {
            phone: phoneNumber,
            http_status: smsResponse.status
          }
        });
      }
    } catch (smsError) {
      const errorMessage = smsError instanceof Error ? smsError.message : String(smsError);
      console.error("[register] SMS send error:", {
        error: errorMessage,
        phone: phoneNumber,
        errorType: smsError instanceof Error ? smsError.name : typeof smsError
      });
      smsErrorDetails = errorMessage;

      // AUDIT LOG: SMS send exception
      await supabase.from('audit_logs').insert({
        event_type: 'SMS_VERIFICATION_ERROR',
        event_category: 'AUTHENTICATION',
        actor_user_id: null,
        actor_ip_address: clientIp,
        actor_user_agent: req.headers.get('user-agent'),
        operation: 'SEND_SMS',
        resource_type: 'verification_code',
        success: false,
        error_code: 'SMS_EXCEPTION',
        error_message: errorMessage,
        metadata: {
          phone: phoneNumber,
          error_type: smsError instanceof Error ? smsError.name : 'Unknown'
        }
      });
    }

    // HIPAA AUDIT LOGGING: Log successful registration start (pending SMS verification)
    try {
      await supabase.from('audit_logs').insert({
        event_type: 'USER_REGISTER_PENDING',
        event_category: 'AUTHENTICATION',
        actor_user_id: null, // User not created yet, pending verification
        actor_ip_address: clientIp,
        actor_user_agent: req.headers.get('user-agent'),
        operation: 'REGISTER',
resource_type: 'auth_event',
        success: true,
        metadata: {
          phone: phoneNumber,
          role: enforced.role_slug,
          step: 'pending_sms_verification',
          first_name: payload.first_name,
          last_name: payload.last_name
        }
      });
    } catch (logError) {
      console.error('[Audit Log Error]:', logError);
    }

<<<<<<< HEAD
    // Return success only if SMS was actually sent
    // If SMS failed, return error so user knows something is wrong
    if (!smsSent) {
      return jsonResponse({
        error: "SMS_SEND_FAILED",
        message: "Failed to send verification code. Please check that Twilio is properly configured or try again later.",
        details: "The registration was saved but the SMS verification code could not be sent. Contact support if this persists."
      }, 500, origin);
    }
=======
    // Return success with appropriate message based on SMS status
    const message = smsSent
      ? "Verification code sent! Check your phone and enter the code to complete registration."
      : `Registration received. ${smsErrorDetails ? `SMS issue: ${smsErrorDetails}` : 'Please contact support for a verification code.'}`;
>>>>>>> 8844ef6f

    return jsonResponse({
      success: true,
      message: "Verification code sent! Check your phone and enter the code to complete registration.",
      pending: true,
      phone: phoneNumber,
<<<<<<< HEAD
      sms_sent: true
=======
      sms_sent: smsSent,
      ...(smsErrorDetails && !smsSent ? { sms_error: smsErrorDetails } : {})
>>>>>>> 8844ef6f
    }, 201);

  } catch (e) {
    console.error("[register] Unhandled error:", e instanceof Error ? e.name : "Unknown");
    return jsonResponse({ error: "Internal server error" }, 500, origin);
  }
});<|MERGE_RESOLUTION|>--- conflicted
+++ resolved
@@ -481,34 +481,18 @@
       console.error('[Audit Log Error]:', logError);
     }
 
-<<<<<<< HEAD
-    // Return success only if SMS was actually sent
-    // If SMS failed, return error so user knows something is wrong
-    if (!smsSent) {
-      return jsonResponse({
-        error: "SMS_SEND_FAILED",
-        message: "Failed to send verification code. Please check that Twilio is properly configured or try again later.",
-        details: "The registration was saved but the SMS verification code could not be sent. Contact support if this persists."
-      }, 500, origin);
-    }
-=======
     // Return success with appropriate message based on SMS status
     const message = smsSent
       ? "Verification code sent! Check your phone and enter the code to complete registration."
       : `Registration received. ${smsErrorDetails ? `SMS issue: ${smsErrorDetails}` : 'Please contact support for a verification code.'}`;
->>>>>>> 8844ef6f
 
     return jsonResponse({
       success: true,
       message: "Verification code sent! Check your phone and enter the code to complete registration.",
       pending: true,
       phone: phoneNumber,
-<<<<<<< HEAD
-      sms_sent: true
-=======
       sms_sent: smsSent,
       ...(smsErrorDetails && !smsSent ? { sms_error: smsErrorDetails } : {})
->>>>>>> 8844ef6f
     }, 201);
 
   } catch (e) {
