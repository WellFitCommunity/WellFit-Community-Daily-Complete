--- conflicted
+++ resolved
@@ -47,44 +47,10 @@
   const roleCode = profile?.role_code;
   const roleName = profile?.role;
 
-<<<<<<< HEAD
   // Everyone gets the senior-friendly dashboard as the primary landing page
   // Roles: Senior(4), Staff(3), Moderator(14), Volunteer(5), Caregiver(6), Contractor(11), User(13)
   // Medical roles: Admin(1), Super_admin(2), Contractor_nurse(12)
-  return <SeniorHealthDashboard />;
-=======
-  // FHIR + Admin access only for medical roles (minimum necessary principle)
-  const hasFhirAccess = [1, 2, 12].includes(roleCode) ||
-    ['admin', 'super_admin', 'contractor_nurse'].includes(roleName);
-
-  if (hasFhirAccess) {
-    return (
-      <div className="min-h-screen bg-gray-50">
-        <div className="container mx-auto px-4 py-6">
-          {/* Page Header */}
-          <div className="mb-8 text-center">
-            <h1
-              className="text-3xl font-bold mb-2"
-              style={{ color: branding.primaryColor }}
-            >
-              Welcome to {branding.appName}
-            </h1>
-            <p className="text-gray-600">
-              Your personalized health dashboard powered by AI
-            </p>
-          </div>
-
-          {/* Smart Dashboard Router handles all role-based logic */}
-          <FhirAiDashboardRouter />
-        </div>
-      </div>
-    );
-  }
-
-  // Everyone else gets the NEW senior community dashboard
-  // Roles: Senior(4), Staff(3), Moderator(14), Volunteer(5), Caregiver(6), Contractor(11), User(13)
   return <SeniorCommunityDashboard />;
->>>>>>> 59269d0f
 };
 
 export default Dashboard;