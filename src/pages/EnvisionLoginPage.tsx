--- conflicted
+++ resolved
@@ -14,25 +14,6 @@
 
 import React, { useState, useEffect } from 'react';
 import { useNavigate } from 'react-router-dom';
-<<<<<<< HEAD
-import { Shield, Lock, Eye, EyeOff, AlertCircle, CheckCircle, ArrowLeft, KeyRound, Phone, Smartphone, Key } from 'lucide-react';
-import { useAuth } from '../contexts/AuthContext';
-import { auditLogger } from '../services/auditLogger';
-import { hashPinForTransmission, hashPasswordForTransmission } from '../services/pinHashingService';
-
-type AuthStep = 'credentials' | 'pin' | 'totp' | 'backup-code' | 'totp-setup' | 'forgot' | 'verify' | 'reset';
-
-interface EnvisionSession {
-  sessionToken: string;
-  expiresAt: string;
-  user?: {
-    id: string;
-    email: string;
-    full_name: string;
-    role: string;
-    permissions: string[];
-  };
-=======
 import { Shield, Lock, Eye, EyeOff, AlertCircle, CheckCircle, ArrowLeft, Smartphone, Key, Mail } from 'lucide-react';
 import { useAuth } from '../contexts/AuthContext';
 import { auditLogger } from '../services/auditLogger';
@@ -45,7 +26,6 @@
   full_name: string;
   role: string;
   permissions: string[];
->>>>>>> 13d240b5
 }
 
 export const EnvisionLoginPage: React.FC = () => {
@@ -64,24 +44,11 @@
   // TOTP state
   const [totpCode, setTotpCode] = useState('');
   const [backupCode, setBackupCode] = useState('');
-<<<<<<< HEAD
-  const [totpEnabled, setTotpEnabled] = useState(false);
-=======
->>>>>>> 13d240b5
   const [totpSetupData, setTotpSetupData] = useState<{
     secret: string;
     uri: string;
     backupCodes: string[];
   } | null>(null);
-<<<<<<< HEAD
-
-  // Reset flow state
-  const [resetType, setResetType] = useState<'password' | 'pin'>('password');
-  const [smsCode, setSmsCode] = useState('');
-  const [newCredential, setNewCredential] = useState('');
-  const [confirmCredential, setConfirmCredential] = useState('');
-=======
->>>>>>> 13d240b5
 
   // UI state
   const [loading, setLoading] = useState(false);
@@ -175,30 +142,6 @@
         return;
       }
 
-<<<<<<< HEAD
-      if (data?.session_token) {
-        setSessionToken(data.session_token);
-        setSessionExpiry(data.expires_at);
-        setPassword(''); // Clear password from memory
-
-        // Determine which 2FA step to show
-        if (data.totp_enabled) {
-          // User has TOTP enabled - show authenticator code input
-          setTotpEnabled(true);
-          setSuccessMsg('Password verified. Please enter your authenticator code.');
-          setStep('totp');
-        } else if (data.requires_2fa_setup) {
-          // User needs to set up 2FA
-          setSuccessMsg('Password verified. Please set up two-factor authentication.');
-          setStep('totp-setup');
-          // Auto-initiate TOTP setup
-          handleInitiateTotpSetup(data.session_token);
-        } else if (data.requires_pin || data.pin_configured) {
-          // Legacy PIN flow
-          setSuccessMsg('Password verified. Please enter your PIN.');
-          setStep('pin');
-        }
-=======
       // Store super admin data
       setSuperAdminData(checkData.user);
 
@@ -214,7 +157,6 @@
           method: 'supabase_auth'
         });
         navigate('/super-admin');
->>>>>>> 13d240b5
       }
 
     } catch (err: unknown) {
@@ -226,13 +168,6 @@
     }
   };
 
-<<<<<<< HEAD
-  // Initiate TOTP setup
-  const handleInitiateTotpSetup = async (token: string) => {
-    try {
-      const { data, error: fnError } = await supabase.functions.invoke('envision-totp-setup', {
-        body: { session_token: token }
-=======
   // Initiate TOTP setup (for users who need to set up 2FA)
   const handleInitiateTotpSetup = async () => {
     try {
@@ -245,7 +180,6 @@
 
       const { data, error: fnError } = await supabase.functions.invoke('envision-totp-setup', {
         body: { session_token: session.access_token }
->>>>>>> 13d240b5
       });
 
       if (fnError || data?.error) {
@@ -266,179 +200,8 @@
     }
   };
 
-<<<<<<< HEAD
-  // Verify TOTP code during login
-  const handleTotpVerification = async (e: React.FormEvent) => {
-    e.preventDefault();
-    setError(null);
-    setWarning(null);
-    setLoading(true);
-
-    if (!sessionToken) {
-      setError('Session expired. Please start over.');
-      setStep('credentials');
-      return;
-    }
-
-    try {
-      const { data, error: fnError } = await supabase.functions.invoke('envision-totp-verify', {
-        body: { session_token: sessionToken, code: totpCode }
-      });
-
-      if (fnError) {
-        setError(fnError.message || 'TOTP verification failed');
-        return;
-      }
-
-      if (data?.error) {
-        setError(data.error);
-        if (data.remaining_attempts !== undefined) {
-          setWarning(`${data.remaining_attempts} attempts remaining`);
-        }
-        return;
-      }
-
-      if (data?.success && data?.session_token && data?.user) {
-        // Full 2FA complete! Store session and redirect
-        const session: EnvisionSession = {
-          sessionToken: data.session_token,
-          expiresAt: data.expires_at,
-          user: data.user
-        };
-        localStorage.setItem('envision_session', JSON.stringify(session));
-
-        await auditLogger.info('ENVISION_LOGIN_SUCCESS', {
-          superAdminId: data.user.id,
-          role: data.user.role,
-          method: 'totp'
-        });
-
-        navigate('/super-admin');
-      }
-
-    } catch (err: unknown) {
-      const errMsg = err instanceof Error ? err.message : 'TOTP verification failed';
-      setError(errMsg);
-    } finally {
-      setLoading(false);
-    }
-  };
-
-  // Use backup code
-  const handleBackupCodeVerification = async (e: React.FormEvent) => {
-    e.preventDefault();
-    setError(null);
-    setWarning(null);
-    setLoading(true);
-
-    if (!sessionToken) {
-      setError('Session expired. Please start over.');
-      setStep('credentials');
-      return;
-    }
-
-    try {
-      const { data, error: fnError } = await supabase.functions.invoke('envision-totp-use-backup', {
-        body: { session_token: sessionToken, backup_code: backupCode }
-      });
-
-      if (fnError) {
-        setError(fnError.message || 'Backup code verification failed');
-        return;
-      }
-
-      if (data?.error) {
-        setError(data.error);
-        return;
-      }
-
-      if (data?.success && data?.session_token && data?.user) {
-        // Store session and redirect
-        const session: EnvisionSession = {
-          sessionToken: data.session_token,
-          expiresAt: data.expires_at,
-          user: data.user
-        };
-        localStorage.setItem('envision_session', JSON.stringify(session));
-
-        if (data.warning) {
-          // Show warning about low backup codes but still redirect
-          await auditLogger.warn('ENVISION_LOW_BACKUP_CODES', {
-            superAdminId: data.user.id,
-            remainingCodes: data.remaining_backup_codes
-          });
-        }
-
-        await auditLogger.info('ENVISION_LOGIN_SUCCESS', {
-          superAdminId: data.user.id,
-          role: data.user.role,
-          method: 'backup_code'
-        });
-
-        navigate('/super-admin');
-      }
-
-    } catch (err: unknown) {
-      const errMsg = err instanceof Error ? err.message : 'Backup code verification failed';
-      setError(errMsg);
-    } finally {
-      setLoading(false);
-    }
-  };
-
-  // Complete TOTP setup with first code
-  const handleTotpSetupVerification = async (e: React.FormEvent) => {
-    e.preventDefault();
-    setError(null);
-    setLoading(true);
-
-    if (!sessionToken) {
-      setError('Session expired. Please start over.');
-      setStep('credentials');
-      return;
-    }
-
-    try {
-      const { data, error: fnError } = await supabase.functions.invoke('envision-totp-verify-setup', {
-        body: { session_token: sessionToken, code: totpCode }
-      });
-
-      if (fnError) {
-        setError(fnError.message || 'TOTP setup verification failed');
-        return;
-      }
-
-      if (data?.error) {
-        setError(data.error);
-        return;
-      }
-
-      if (data?.success) {
-        // Update backup codes with fresh ones from setup completion
-        if (data.backup_codes) {
-          setTotpSetupData(prev => prev ? { ...prev, backupCodes: data.backup_codes } : null);
-        }
-        setSuccessMsg('TOTP enabled! Save your backup codes, then continue to login.');
-        setTotpEnabled(true);
-        // Show the TOTP verification step now that setup is complete
-        setStep('totp');
-        setTotpCode(''); // Clear for next entry
-      }
-
-    } catch (err: unknown) {
-      const errMsg = err instanceof Error ? err.message : 'TOTP setup failed';
-      setError(errMsg);
-    } finally {
-      setLoading(false);
-    }
-  };
-
-  // Step 2: Verify PIN
-  const handlePinVerification = async (e: React.FormEvent) => {
-=======
   // Verify TOTP code during login (Supabase auth version)
   const handleTotpVerification = async (e: React.FormEvent) => {
->>>>>>> 13d240b5
     e.preventDefault();
     setError(null);
     setWarning(null);
@@ -640,19 +403,9 @@
     setError(null);
     setWarning(null);
     setSuccessMsg(null);
-<<<<<<< HEAD
-    setPin('');
     setTotpCode('');
     setBackupCode('');
     setTotpSetupData(null);
-    setSmsCode('');
-    setNewCredential('');
-    setConfirmCredential('');
-=======
-    setTotpCode('');
-    setBackupCode('');
-    setTotpSetupData(null);
->>>>>>> 13d240b5
   };
 
   return (
@@ -677,21 +430,11 @@
           <h1 className="text-3xl font-bold text-white mb-2">Envision Portal</h1>
           <p className="text-blue-300 text-sm">
             {step === 'credentials' && 'Authorized Personnel Only'}
-<<<<<<< HEAD
-            {step === 'pin' && 'Step 2: PIN Verification'}
-            {step === 'totp' && 'Step 2: Authenticator Code'}
-            {step === 'backup-code' && 'Step 2: Backup Code'}
-            {step === 'totp-setup' && 'Set Up Two-Factor Authentication'}
-            {step === 'forgot' && 'Reset Your Credentials'}
-            {step === 'verify' && 'Enter Verification Code'}
-            {step === 'reset' && `Set New ${resetType === 'password' ? 'Password' : 'PIN'}`}
-=======
             {step === 'totp' && 'Step 2: Authenticator Code'}
             {step === 'backup-code' && 'Step 2: Backup Code'}
             {step === 'totp-setup' && 'Set Up Two-Factor Authentication'}
             {step === 'forgot' && 'Reset Your Password'}
             {step === 'reset-sent' && 'Check Your Email'}
->>>>>>> 13d240b5
           </p>
         </div>
 
@@ -896,109 +639,6 @@
             </form>
           )}
 
-<<<<<<< HEAD
-          {/* Step 2: TOTP Verification */}
-          {step === 'totp' && (
-            <form onSubmit={handleTotpVerification} className="space-y-6">
-              <div className="p-4 bg-blue-500/20 border border-blue-500/30 rounded-lg">
-                <div className="flex items-center gap-2 mb-2">
-                  <Smartphone className="w-5 h-5 text-blue-400" />
-                  <p className="text-sm text-blue-200 font-medium">
-                    Enter Authenticator Code
-                  </p>
-                </div>
-                <p className="text-xs text-blue-300/70">
-                  Open your authenticator app and enter the 6-digit code
-                </p>
-                {sessionExpiry && (
-                  <p className="text-xs text-blue-300/50 mt-1">
-                    Session expires: {new Date(sessionExpiry).toLocaleTimeString()}
-                  </p>
-                )}
-              </div>
-
-              <div>
-                <label htmlFor="totp-code" className="block text-sm font-medium text-blue-100 mb-2">
-                  6-Digit Code
-                </label>
-                <input
-                  id="totp-code"
-                  type="text"
-                  value={totpCode}
-                  onChange={(e) => setTotpCode(e.target.value.replace(/[^\d]/g, '').slice(0, 6))}
-                  required
-                  autoComplete="one-time-code"
-                  disabled={loading}
-                  inputMode="numeric"
-                  pattern="\d{6}"
-                  className="w-full px-4 py-3 bg-white/10 border border-white/20 rounded-lg text-white placeholder-blue-300/50 focus:outline-none focus:ring-2 focus:ring-blue-500 focus:border-transparent disabled:opacity-50 text-center text-2xl tracking-[0.5em] font-mono"
-                  placeholder="000000"
-                  autoFocus
-                />
-              </div>
-
-              {/* Messages */}
-              {error && (
-                <div className="flex items-center gap-2 p-4 bg-red-500/20 border border-red-500/50 rounded-lg">
-                  <AlertCircle className="w-5 h-5 text-red-400 flex-shrink-0" />
-                  <p className="text-sm text-red-200">{error}</p>
-                </div>
-              )}
-              {warning && (
-                <div className="flex items-center gap-2 p-3 bg-yellow-500/20 border border-yellow-500/50 rounded-lg">
-                  <AlertCircle className="w-5 h-5 text-yellow-400 flex-shrink-0" />
-                  <p className="text-sm text-yellow-200">{warning}</p>
-                </div>
-              )}
-              {successMsg && (
-                <div className="flex items-center gap-2 p-3 bg-green-500/20 border border-green-500/50 rounded-lg">
-                  <CheckCircle className="w-5 h-5 text-green-400 flex-shrink-0" />
-                  <p className="text-sm text-green-200">{successMsg}</p>
-                </div>
-              )}
-
-              <button
-                type="submit"
-                disabled={loading || totpCode.length !== 6}
-                className="w-full py-3 px-4 bg-blue-600 hover:bg-blue-700 text-white font-medium rounded-lg transition-colors focus:outline-none focus:ring-2 focus:ring-blue-500 focus:ring-offset-2 focus:ring-offset-slate-900 disabled:opacity-50 disabled:cursor-not-allowed flex items-center justify-center gap-2"
-              >
-                {loading ? (
-                  <>
-                    <div className="w-5 h-5 border-2 border-white/30 border-t-white rounded-full animate-spin" />
-                    Verifying...
-                  </>
-                ) : (
-                  <>
-                    <Smartphone className="w-5 h-5" />
-                    Verify Code
-                  </>
-                )}
-              </button>
-
-              <div className="flex justify-between text-center">
-                <button
-                  type="button"
-                  onClick={goBack}
-                  className="text-sm text-blue-300 hover:text-blue-100 flex items-center gap-1"
-                >
-                  <ArrowLeft className="w-4 h-4" />
-                  Back
-                </button>
-                <button
-                  type="button"
-                  onClick={() => {
-                    setStep('backup-code');
-                    setError(null);
-                  }}
-                  className="text-sm text-blue-300 hover:text-blue-100 underline flex items-center gap-1"
-                >
-                  <Key className="w-4 h-4" />
-                  Use Backup Code
-                </button>
-              </div>
-            </form>
-          )}
-
           {/* Step 2: Backup Code */}
           {step === 'backup-code' && (
             <form onSubmit={handleBackupCodeVerification} className="space-y-6">
@@ -1198,210 +838,6 @@
             </div>
           )}
 
-          {/* Forgot Password/PIN - Request Reset */}
-          {step === 'forgot' && (
-            <form onSubmit={handleRequestReset} className="space-y-6">
-=======
-          {/* Step 2: Backup Code */}
-          {step === 'backup-code' && (
-            <form onSubmit={handleBackupCodeVerification} className="space-y-6">
->>>>>>> 13d240b5
-              <div className="p-4 bg-yellow-500/20 border border-yellow-500/30 rounded-lg">
-                <div className="flex items-center gap-2 mb-2">
-                  <Key className="w-5 h-5 text-yellow-400" />
-                  <p className="text-sm text-yellow-200 font-medium">
-                    Emergency Backup Code
-                  </p>
-                </div>
-                <p className="text-xs text-yellow-300/70">
-                  Enter one of your 8-character backup codes (format: XXXX-XXXX)
-                </p>
-              </div>
-
-              <div>
-                <label htmlFor="backup-code" className="block text-sm font-medium text-blue-100 mb-2">
-                  Backup Code
-                </label>
-                <input
-                  id="backup-code"
-                  type="text"
-                  value={backupCode}
-                  onChange={(e) => {
-                    const val = e.target.value.toUpperCase().replace(/[^A-Z0-9-]/g, '');
-                    // Auto-format: insert dash after 4 chars
-                    if (val.length === 4 && !val.includes('-')) {
-                      setBackupCode(val + '-');
-                    } else {
-                      setBackupCode(val.slice(0, 9)); // Max length: XXXX-XXXX
-                    }
-                  }}
-                  required
-                  disabled={loading}
-                  className="w-full px-4 py-3 bg-white/10 border border-white/20 rounded-lg text-white placeholder-blue-300/50 focus:outline-none focus:ring-2 focus:ring-blue-500 focus:border-transparent disabled:opacity-50 text-center text-xl tracking-widest font-mono uppercase"
-                  placeholder="XXXX-XXXX"
-                  autoFocus
-                />
-              </div>
-
-              {/* Messages */}
-              {error && (
-                <div className="flex items-center gap-2 p-4 bg-red-500/20 border border-red-500/50 rounded-lg">
-                  <AlertCircle className="w-5 h-5 text-red-400 flex-shrink-0" />
-                  <p className="text-sm text-red-200">{error}</p>
-                </div>
-              )}
-
-              <button
-                type="submit"
-                disabled={loading || backupCode.replace(/-/g, '').length !== 8}
-                className="w-full py-3 px-4 bg-yellow-600 hover:bg-yellow-700 text-white font-medium rounded-lg transition-colors focus:outline-none focus:ring-2 focus:ring-yellow-500 focus:ring-offset-2 focus:ring-offset-slate-900 disabled:opacity-50 disabled:cursor-not-allowed flex items-center justify-center gap-2"
-              >
-                {loading ? (
-                  <>
-                    <div className="w-5 h-5 border-2 border-white/30 border-t-white rounded-full animate-spin" />
-                    Verifying...
-                  </>
-                ) : (
-                  <>
-                    <Key className="w-5 h-5" />
-                    Use Backup Code
-                  </>
-                )}
-              </button>
-
-              <div className="text-center">
-                <button
-                  type="button"
-                  onClick={() => {
-                    setStep('totp');
-                    setError(null);
-                    setBackupCode('');
-                  }}
-                  className="text-sm text-blue-300 hover:text-blue-100 flex items-center gap-1 mx-auto"
-                >
-                  <ArrowLeft className="w-4 h-4" />
-                  Back to Authenticator
-                </button>
-              </div>
-            </form>
-          )}
-
-          {/* TOTP Setup Flow */}
-          {step === 'totp-setup' && (
-            <div className="space-y-6">
-              <div className="p-4 bg-green-500/20 border border-green-500/30 rounded-lg">
-                <div className="flex items-center gap-2 mb-2">
-                  <Smartphone className="w-5 h-5 text-green-400" />
-                  <p className="text-sm text-green-200 font-medium">
-                    Set Up Authenticator App
-                  </p>
-                </div>
-                <p className="text-xs text-green-300/70">
-                  Scan the QR code with Google Authenticator, Authy, or similar app
-                </p>
-              </div>
-
-              {totpSetupData ? (
-                <>
-                  {/* QR Code placeholder - would need QR library */}
-                  <div className="bg-white p-4 rounded-lg text-center">
-                    <div className="text-sm text-gray-600 mb-2">
-                      Scan this QR code with your authenticator app:
-                    </div>
-                    <div className="font-mono text-xs break-all text-gray-800 p-2 bg-gray-100 rounded">
-                      {totpSetupData.uri}
-                    </div>
-                    <div className="mt-3 text-sm text-gray-600">
-                      Or enter this secret manually:
-                    </div>
-                    <div className="font-mono text-lg tracking-widest text-gray-800 p-2 bg-gray-100 rounded mt-1">
-                      {totpSetupData.secret}
-                    </div>
-                  </div>
-
-                  {/* Backup Codes */}
-                  <div className="p-4 bg-yellow-500/20 border border-yellow-500/30 rounded-lg">
-                    <p className="text-sm text-yellow-200 font-medium mb-2">
-                      Save Your Backup Codes!
-                    </p>
-                    <p className="text-xs text-yellow-300/70 mb-3">
-                      These codes can be used if you lose access to your authenticator. Each code works once.
-                    </p>
-                    <div className="grid grid-cols-2 gap-2 font-mono text-sm">
-                      {totpSetupData.backupCodes.map((code, i) => (
-                        <div key={i} className="bg-yellow-500/10 px-2 py-1 rounded text-yellow-200 text-center">
-                          {code}
-                        </div>
-                      ))}
-                    </div>
-                  </div>
-
-                  {/* Verify first code */}
-                  <form onSubmit={handleTotpSetupVerification} className="space-y-4">
-                    <div>
-                      <label htmlFor="setup-code" className="block text-sm font-medium text-blue-100 mb-2">
-                        Enter code from your app to verify setup:
-                      </label>
-                      <input
-                        id="setup-code"
-                        type="text"
-                        value={totpCode}
-                        onChange={(e) => setTotpCode(e.target.value.replace(/[^\d]/g, '').slice(0, 6))}
-                        required
-                        inputMode="numeric"
-                        pattern="\d{6}"
-                        disabled={loading}
-                        className="w-full px-4 py-3 bg-white/10 border border-white/20 rounded-lg text-white placeholder-blue-300/50 focus:outline-none focus:ring-2 focus:ring-blue-500 focus:border-transparent disabled:opacity-50 text-center text-2xl tracking-[0.5em] font-mono"
-                        placeholder="000000"
-                      />
-                    </div>
-
-                    {error && (
-                      <div className="flex items-center gap-2 p-3 bg-red-500/20 border border-red-500/50 rounded-lg">
-                        <AlertCircle className="w-5 h-5 text-red-400 flex-shrink-0" />
-                        <p className="text-sm text-red-200">{error}</p>
-                      </div>
-                    )}
-
-                    <button
-                      type="submit"
-                      disabled={loading || totpCode.length !== 6}
-                      className="w-full py-3 px-4 bg-green-600 hover:bg-green-700 text-white font-medium rounded-lg transition-colors focus:outline-none focus:ring-2 focus:ring-green-500 focus:ring-offset-2 focus:ring-offset-slate-900 disabled:opacity-50 disabled:cursor-not-allowed flex items-center justify-center gap-2"
-                    >
-                      {loading ? (
-                        <>
-                          <div className="w-5 h-5 border-2 border-white/30 border-t-white rounded-full animate-spin" />
-                          Setting up...
-                        </>
-                      ) : (
-                        <>
-                          <CheckCircle className="w-5 h-5" />
-                          Complete Setup
-                        </>
-                      )}
-                    </button>
-                  </form>
-                </>
-              ) : (
-                <div className="text-center py-8">
-                  <div className="w-8 h-8 border-2 border-blue-300/30 border-t-blue-300 rounded-full animate-spin mx-auto mb-4" />
-                  <p className="text-blue-300">Generating TOTP secret...</p>
-                </div>
-              )}
-
-              <div className="text-center">
-                <button
-                  type="button"
-                  onClick={goBack}
-                  className="text-sm text-blue-300 hover:text-blue-100 flex items-center gap-1 mx-auto"
-                >
-                  <ArrowLeft className="w-4 h-4" />
-                  Cancel Setup
-                </button>
-              </div>
-            </div>
-          )}
-
           {/* Forgot Password - Request Email Reset */}
           {step === 'forgot' && (
             <form onSubmit={handleRequestReset} className="space-y-6">
