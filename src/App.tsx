import React, { useEffect, useState } from 'react';
import { Routes, Route, Navigate, useLocation } from 'react-router-dom';

import { BrandingConfig, getCurrentBranding } from './branding.config';
import { BrandingContext } from './BrandingContext';
import Header from './components/Header';
import Footer from './components/Footer';
import WelcomePage from './components/WelcomePage';
import SeniorEnrollmentPage from './components/SeniorEnrollmentPage';
import Dashboard from './components/Dashboard';
import CheckInTracker from './components/CheckInTracker';
import WordFind from './components/WordFind';
import MealDetailPage from './pages/MealDetailPage';
import LogoutPage from './components/LogoutPage';
import RequireAuth from './components/RequireAuth';
import AdminPanel from './components/AdminPanel';
import AdminProfileEditor from './components/AdminProfileEditor';
import LockScreenUser from './components/LockScreenUser';
import ConsentPhotoPage from './components/ConsentPhotoPage';
import ConsentPrivacyPage from './components/ConsentPrivacyPage';
<<<<<<< HEAD
import DoctorsView from './components/DoctorsView';
import SelfReportingPage from './components/SelfReportingPage'; // Added import
=======
import TriviaGame from './components/TriviaGame';
>>>>>>> ddf5300b

// 👇 NEW import
import { requestNotificationPermission } from './utils/requestNotificationPermission';

const App: React.FC = () => {
  const [branding, setBranding] = useState<BrandingConfig>(getCurrentBranding());

  useEffect(() => {
    setBranding(getCurrentBranding());
  }, []);

  return (
<<<<<<< HEAD
    <BrandingContext.Provider value={branding}>
      <Routes>
        <Route path="/" element={<WelcomePage />} />
        {/* Add your other pages here, for example: */}
        {/* <Route path="/register" element={<RegisterPage />} /> */}
        {/* <Route path="/demographics" element={<DemographicsPage />} /> */}
        {/* <Route path="/dashboard" element={<Dashboard />} /> */}
        {/* ...other routes... */}
        <Route path="*" element={<Navigate to="/" replace />} />
      </Routes>
    </BrandingContext.Provider>
=======
<Layout>
  <Routes>
    {/* Public pages */}
    <Route path="/" element={<WelcomePage />} />
    <Route path="/senior-enrollment" element={<SeniorEnrollmentPage />} />
    <Route path="/meal/:id" element={<MealDetailPage />} />
    <Route path="/lockscreen" element={<LockScreenUser />} />
    <Route path="/consent-photo" element={<ConsentPhotoPage />} />
    <Route path="/consent-privacy" element={<ConsentPrivacyPage />} />

    {/* Protected pages */}
    <Route
      path="/dashboard"
      element={
        <RequireAuth>
          <Dashboard />
        </RequireAuth>
      }
    />
    <Route
      path="/checkin"
      element={
        <RequireAuth>
          <CheckInTracker />
        </RequireAuth>
      }
    />
    <Route
      path="/wordfind"
      element={
        <RequireAuth>
          <WordFind />
        </RequireAuth>
      }
    />
    <Route
      path="/trivia-game"
      element={
        <RequireAuth>
          <TriviaGame />
        </RequireAuth>
      }
    />

    {/* Admin pages */}
    <Route path="/admin-panel" element={<AdminPanel />} />
    <Route path="/admin-profile-editor" element={<AdminProfileEditor />} />

    {/* Logout */}
    <Route path="/logout" element={<LogoutPage />} />

    {/* Fallback */}
    <Route path="*" element={<Navigate to="/" replace />} />
  </Routes>
</Layout>
>>>>>>> ddf5300b
  );
};

export default App;<|MERGE_RESOLUTION|>--- conflicted
+++ resolved
@@ -18,12 +18,9 @@
 import LockScreenUser from './components/LockScreenUser';
 import ConsentPhotoPage from './components/ConsentPhotoPage';
 import ConsentPrivacyPage from './components/ConsentPrivacyPage';
-<<<<<<< HEAD
 import DoctorsView from './components/DoctorsView';
 import SelfReportingPage from './components/SelfReportingPage'; // Added import
-=======
 import TriviaGame from './components/TriviaGame';
->>>>>>> ddf5300b
 
 // 👇 NEW import
 import { requestNotificationPermission } from './utils/requestNotificationPermission';
@@ -36,19 +33,6 @@
   }, []);
 
   return (
-<<<<<<< HEAD
-    <BrandingContext.Provider value={branding}>
-      <Routes>
-        <Route path="/" element={<WelcomePage />} />
-        {/* Add your other pages here, for example: */}
-        {/* <Route path="/register" element={<RegisterPage />} /> */}
-        {/* <Route path="/demographics" element={<DemographicsPage />} /> */}
-        {/* <Route path="/dashboard" element={<Dashboard />} /> */}
-        {/* ...other routes... */}
-        <Route path="*" element={<Navigate to="/" replace />} />
-      </Routes>
-    </BrandingContext.Provider>
-=======
 <Layout>
   <Routes>
     {/* Public pages */}
@@ -84,14 +68,6 @@
         </RequireAuth>
       }
     />
-    <Route
-      path="/trivia-game"
-      element={
-        <RequireAuth>
-          <TriviaGame />
-        </RequireAuth>
-      }
-    />
 
     {/* Admin pages */}
     <Route path="/admin-panel" element={<AdminPanel />} />
@@ -104,7 +80,6 @@
     <Route path="*" element={<Navigate to="/" replace />} />
   </Routes>
 </Layout>
->>>>>>> ddf5300b
   );
 };
 
