--- conflicted
+++ resolved
@@ -98,13 +98,10 @@
 
               {/* Protected */}
               <Route path="/dashboard" element={<RequireAuth><DashboardPage /></RequireAuth>} />
-<<<<<<< HEAD
               <Route path="/health-insights" element={<RequireAuth><HealthInsightsPage /></RequireAuth>} />
-=======
               <Route path="/health-dashboard" element={<RequireAuth><HealthTrackerPage /></RequireAuth>} />
               <Route path="/help" element={<RequireAuth><HelpPage /></RequireAuth>} />
               <Route path="/settings" element={<RequireAuth><SettingsPage /></RequireAuth>} />
->>>>>>> 59269d0f
               <Route path="/check-in" element={<RequireAuth><CheckInPage /></RequireAuth>} />
               <Route path="/word-find" element={<RequireAuth><WordFindPage /></RequireAuth>} />
               <Route path="/meals/:id" element={<RequireAuth><MealDetailPage /></RequireAuth>} />
