<<<<<<< HEAD
=======
// src/components/ConsentPhotoPage.tsx
>>>>>>> ddf5300b
import React, { useRef, useState } from 'react';
import SignatureCanvas from 'react-signature-canvas';
import { useNavigate } from 'react-router-dom';

const ConsentPhotoPage: React.FC = () => {
  const sigCanvasRef = useRef<SignatureCanvas | null>(null);
<<<<<<< HEAD
  const [firstName, setFirstName] = useState(localStorage.getItem('firstName') || '');
  const [lastName, setLastName] = useState(localStorage.getItem('lastName') || '');
=======
  const [fullName, setFullName] = useState(localStorage.getItem('photoConsentFullName') || '');
>>>>>>> ddf5300b
  const [error, setError] = useState('');
  const [feedback, setFeedback] = useState('');
  const [submitting, setSubmitting] = useState(false);
  const navigate = useNavigate();

  const handleClear = () => {
    sigCanvasRef.current?.clear();
  };

  const handleSubmit = async () => {
    if (!firstName.trim() || !lastName.trim()) {
      setError('First and last name are required.');
      return;
    }
    if (sigCanvasRef.current?.isEmpty()) {
      setError('Signature is required.');
      return;
    }

    setSubmitting(true);
    setError('');
    setFeedback('');

    try {
<<<<<<< HEAD
      const dataUrl = sigCanvasRef.current?.toDataURL();
      const blob = await (await fetch(dataUrl)).blob();
      const fileName = `privacy-signatures/${firstName}_${lastName}_${Date.now()}.png`;

      const { error: uploadError } = await supabase.storage
        .from('consent-signatures')
        .upload(fileName, blob);

      if (uploadError) {
        setError('Failed to upload signature.');
        setSubmitting(false);
        return;
      }

      const { error: dbError } = await supabase.from('privacy_consent').insert([
        {
          first_name: firstName,
          last_name: lastName,
          file_path: fileName,
          signed_at: new Date().toISOString(),
        },
      ]);

      if (dbError) {
        setError('Signature saved, but logging consent failed.');
        setSubmitting(false);
        return;
      }

      setFeedback('Privacy consent submitted. Thank you!');
      setTimeout(() => navigate('/dashboard'), 2000);
=======
      const signatureDataUrl = sigCanvasRef.current?.toDataURL();
      if (signatureDataUrl) {
        localStorage.setItem('photoConsentFullName', fullName);
        localStorage.setItem('photoConsentSignature', signatureDataUrl);
        // alert('Photo consent saved locally. Proceed to privacy agreement.'); // Optional: for debugging or user feedback
        navigate('/consent-privacy');
      } else {
        setError('Failed to capture signature. Please try again.');
      }
>>>>>>> ddf5300b
    } catch (err) {
      console.error('Error saving photo consent data:', err);
      setError('An unexpected error occurred while saving your consent. Please try again.');
    } finally {
      setSubmitting(false);
    }
  };

  return (
    <div className="max-w-xl mx-auto p-6 bg-white rounded shadow text-black">
<<<<<<< HEAD
      <h2 className="text-2xl font-bold text-center text-[#003865] mb-4">Privacy & Participation Agreement</h2>

      <p className="mb-4 text-sm">
        At WellFit Community, Inc., Vital Edge Healthcare Consulting, LLC, and Envision VirtualEdge Group, LLC, we take your privacy seriously and treat your information with care and respect. Our team follows privacy-conscious practices inspired by HIPAA principles, ensuring your health information is stored securely, only shared with trusted individuals as needed, and used solely to support your wellness. We do not sell or misuse your data, and we are committed to protecting your dignity, your safety, and your trust.
      </p>

      <p className="mb-4 text-sm">
        By signing this agreement, you confirm that you have read and understand how photos, videos, or stories shared through the WellFit Community platform may be used. Your likeness or story may appear in program materials, community newsletters, grant reports, or other wellness-related promotions to highlight the impact of this work. Participation is entirely voluntary and may be withdrawn at any time by contacting our team.
=======
      <h2 className="text-2xl font-bold text-center text-[#003865] mb-4">Photo and Likeness Consent</h2>
      <p className="mb-4 text-sm">
        By signing this form, you consent to the use of your photo and likeness by the WellFit Community platform
        for community wellness purposes. This may include display within the platform, promotional materials,
        and other related activities. Your data will be handled in accordance with our privacy policy,
        which you will have the opportunity to review and agree to in the next step.
        Participation is voluntary and you can revoke your consent at any time by contacting us.
>>>>>>> ddf5300b
      </p>

      <label htmlFor="firstName" className="block font-semibold mb-2">First Name</label>
      <input
        id="firstName"
        type="text"
        value={firstName}
        onChange={e => setFirstName(e.target.value)}
        className="w-full p-2 border border-gray-400 rounded mb-4"
      />

      <label htmlFor="lastName" className="block font-semibold mb-2">Last Name</label>
      <input
        id="lastName"
        type="text"
        value={lastName}
        onChange={e => setLastName(e.target.value)}
        className="w-full p-2 border border-gray-400 rounded mb-4"
        placeholder="Enter your full name"
      />

      <label className="block font-semibold mb-2">Signature</label>
      <div className="border border-gray-500 rounded mb-4">
        <SignatureCanvas
          penColor="black"
          canvasProps={{ width: 500, height: 200, className: 'bg-gray-100 w-full' }}
          ref={sigCanvasRef}
        />
      </div>

      <div className="flex justify-between mb-4">
        <button
          onClick={handleClear}
          className="px-4 py-2 bg-gray-400 text-white rounded hover:bg-gray-500"
        >
          Clear Signature
        </button>
        <button
          onClick={handleSubmit}
          className="px-4 py-2 bg-[#003865] text-white rounded hover:bg-[#8cc63f]"
          disabled={submitting}
        >
          {submitting ? 'Saving...' : 'Save and Proceed to Privacy Consent'}
        </button>
      </div>

      {feedback && <p className="text-green-600 text-sm mt-2">{feedback}</p>}
      {error && <p className="text-red-600 text-sm mt-2">{error}</p>}
    </div>
  );
};

export default ConsentPhotoPage;<|MERGE_RESOLUTION|>--- conflicted
+++ resolved
@@ -1,19 +1,11 @@
-<<<<<<< HEAD
-=======
-// src/components/ConsentPhotoPage.tsx
->>>>>>> ddf5300b
 import React, { useRef, useState } from 'react';
 import SignatureCanvas from 'react-signature-canvas';
 import { useNavigate } from 'react-router-dom';
 
 const ConsentPhotoPage: React.FC = () => {
   const sigCanvasRef = useRef<SignatureCanvas | null>(null);
-<<<<<<< HEAD
   const [firstName, setFirstName] = useState(localStorage.getItem('firstName') || '');
   const [lastName, setLastName] = useState(localStorage.getItem('lastName') || '');
-=======
-  const [fullName, setFullName] = useState(localStorage.getItem('photoConsentFullName') || '');
->>>>>>> ddf5300b
   const [error, setError] = useState('');
   const [feedback, setFeedback] = useState('');
   const [submitting, setSubmitting] = useState(false);
@@ -38,7 +30,6 @@
     setFeedback('');
 
     try {
-<<<<<<< HEAD
       const dataUrl = sigCanvasRef.current?.toDataURL();
       const blob = await (await fetch(dataUrl)).blob();
       const fileName = `privacy-signatures/${firstName}_${lastName}_${Date.now()}.png`;
@@ -70,17 +61,6 @@
 
       setFeedback('Privacy consent submitted. Thank you!');
       setTimeout(() => navigate('/dashboard'), 2000);
-=======
-      const signatureDataUrl = sigCanvasRef.current?.toDataURL();
-      if (signatureDataUrl) {
-        localStorage.setItem('photoConsentFullName', fullName);
-        localStorage.setItem('photoConsentSignature', signatureDataUrl);
-        // alert('Photo consent saved locally. Proceed to privacy agreement.'); // Optional: for debugging or user feedback
-        navigate('/consent-privacy');
-      } else {
-        setError('Failed to capture signature. Please try again.');
-      }
->>>>>>> ddf5300b
     } catch (err) {
       console.error('Error saving photo consent data:', err);
       setError('An unexpected error occurred while saving your consent. Please try again.');
@@ -91,7 +71,6 @@
 
   return (
     <div className="max-w-xl mx-auto p-6 bg-white rounded shadow text-black">
-<<<<<<< HEAD
       <h2 className="text-2xl font-bold text-center text-[#003865] mb-4">Privacy & Participation Agreement</h2>
 
       <p className="mb-4 text-sm">
@@ -100,15 +79,6 @@
 
       <p className="mb-4 text-sm">
         By signing this agreement, you confirm that you have read and understand how photos, videos, or stories shared through the WellFit Community platform may be used. Your likeness or story may appear in program materials, community newsletters, grant reports, or other wellness-related promotions to highlight the impact of this work. Participation is entirely voluntary and may be withdrawn at any time by contacting our team.
-=======
-      <h2 className="text-2xl font-bold text-center text-[#003865] mb-4">Photo and Likeness Consent</h2>
-      <p className="mb-4 text-sm">
-        By signing this form, you consent to the use of your photo and likeness by the WellFit Community platform
-        for community wellness purposes. This may include display within the platform, promotional materials,
-        and other related activities. Your data will be handled in accordance with our privacy policy,
-        which you will have the opportunity to review and agree to in the next step.
-        Participation is voluntary and you can revoke your consent at any time by contacting us.
->>>>>>> ddf5300b
       </p>
 
       <label htmlFor="firstName" className="block font-semibold mb-2">First Name</label>
@@ -127,10 +97,9 @@
         value={lastName}
         onChange={e => setLastName(e.target.value)}
         className="w-full p-2 border border-gray-400 rounded mb-4"
-        placeholder="Enter your full name"
       />
 
-      <label className="block font-semibold mb-2">Signature</label>
+      <label className="block font-semibold mb-2">Final Signature</label>
       <div className="border border-gray-500 rounded mb-4">
         <SignatureCanvas
           penColor="black"
