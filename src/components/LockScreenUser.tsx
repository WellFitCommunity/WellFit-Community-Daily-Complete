--- conflicted
+++ resolved
@@ -1,20 +1,16 @@
 // src/components/LockScreenUser.tsx
-<<<<<<< HEAD
-import React, { useEffect, useState, useCallback } from 'react';
+
+import React, { useEffect, useState } from 'react';
 import { useNavigate, useLocation } from 'react-router-dom';
-=======
-import { useEffect, useState } from 'react';
-import { useNavigate } from 'react-router-dom';
->>>>>>> f70c9331
 import { supabase } from '../lib/supabaseClient';
 import bcrypt from 'bcryptjs';
-import { useInactivityLock } from '../contexts/InactivityLockContext'; // Import the new context
+import { useInactivityLock } from '../contexts/InactivityLockContext';
 
 interface PhoneAuthData {
-  pin_hash: string;
+  password_hash: string;
 }
 
-const MAX_PIN_ATTEMPTS = 5;
+const MAX_ATTEMPTS = 5;
 const LOCKOUT_DURATION_MS = 5 * 60 * 1000; // 5 minutes
 
 const LockScreenUser: React.FC = () => {
@@ -22,45 +18,37 @@
   const location = useLocation();
   const { unlock: unlockSession } = useInactivityLock();
 
-  const [phoneForPin, setPhoneForPin] = useState(''); // Stores the phone number of the locked account
-  const [pin, setPin] = useState('');
+  const [phone, setPhone] = useState('');
+  const [password, setPassword] = useState('');
   const [error, setError] = useState('');
   const [loading, setLoading] = useState(false);
   const [successSound] = useState(() => new Audio('/sounds/success.mp3'));
 
-  const [pinAttempts, setPinAttempts] = useState(0);
+  const [attempts, setAttempts] = useState(0);
   const [isLockedOut, setIsLockedOut] = useState(false);
   const [lockoutTimeLeft, setLockoutTimeLeft] = useState(0);
 
-  // Determine if this is an inactivity lock or initial phone login
   const isForInactivityLock = location.pathname === '/lock-screen';
 
   useEffect(() => {
-    // If it's an inactivity lock, try to get the phone from localStorage
-    // This implies the user was previously logged in with a phone number.
     if (isForInactivityLock) {
       const storedPhone = localStorage.getItem('userPhone');
       if (storedPhone) {
-        setPhoneForPin(storedPhone);
-      } else {
-        // Handle case where lock screen is shown but no userPhone (e.g. email user, or localStorage cleared)
-        // For now, PIN will likely fail or be disabled if phoneForPin is not set.
-        setError('Cannot identify user for PIN unlock. Please log in again if issue persists.');
+        setPhone(storedPhone);
+      } else {
+        setError('Cannot identify user for unlock. Please log in again.');
       }
     } else {
-      // This is the initial phone login flow (not /lock-screen)
-      // Check if there's an active Supabase email session
+      // Initial login, check if session exists for email users
       const checkEmailSession = async () => {
         const { data: { session } } = await supabase.auth.getSession();
-        if (session?.user && location.pathname !== '/lock-screen') { // Ensure not an inactivity lock
-          navigate('/dashboard'); // Navigate if full user session exists
+        if (session?.user && location.pathname !== '/lock-screen') {
+          navigate('/dashboard');
         }
-        // If no email session, it remains on this screen for phone login
       };
       checkEmailSession();
     }
   }, [isForInactivityLock, navigate, location.pathname]);
-
 
   useEffect(() => {
     let interval: NodeJS.Timeout | null = null;
@@ -69,7 +57,7 @@
         setLockoutTimeLeft(prev => {
           if (prev <= 1000) {
             setIsLockedOut(false);
-            setPinAttempts(0); // Reset attempts after lockout
+            setAttempts(0);
             if (interval) clearInterval(interval);
             return 0;
           }
@@ -77,111 +65,91 @@
         });
       }, 1000);
     }
-    return () => {
-      if (interval) clearInterval(interval);
-    };
+    return () => { if (interval) clearInterval(interval); };
   }, [isLockedOut]);
-
 
   const handleUnlock = async () => {
     if (isLockedOut) {
       setError(`Too many attempts. Try again in ${Math.ceil(lockoutTimeLeft / 60000)} minute(s).`);
       return;
     }
-
     setLoading(true);
     setError('');
 
-    const targetPhone = isForInactivityLock ? phoneForPin : phoneForPin; // In this version, phoneForPin is used for both. User types phone if not inactivity lock.
+    const targetPhone = phone;
     if (!targetPhone) {
-      setError(isForInactivityLock ? 'User identity not found for unlock.' : 'Please enter your phone number.');
+      setError('Please enter your phone number.');
       setLoading(false);
       return;
     }
 
     const { data, error: fetchError } = await supabase
       .from('phone_auth')
-      .select('pin_hash')
+      .select('password_hash')
       .eq('phone', targetPhone)
       .single<PhoneAuthData>();
 
-    if (fetchError || !data?.pin_hash) {
-      setError('Phone not found or PIN not set up.');
+    if (fetchError || !data?.password_hash) {
+      setError('Phone not found or password not set up.');
       setLoading(false);
       return;
     }
 
-    const isValid = await bcrypt.compare(pin, data.pin_hash);
+    const isValid = await bcrypt.compare(password, data.password_hash);
 
     if (isValid) {
-      setPinAttempts(0); // Reset attempts on success
+      setAttempts(0);
       successSound.play();
-      document.body.classList.add('animate-pulse'); // Visual feedback
-
+      document.body.classList.add('animate-pulse');
       if (isForInactivityLock) {
-        unlockSession(); // Signal to InactivityLockContext
-      } else {
-        // This is an initial phone login
+        unlockSession();
+      } else {
         localStorage.setItem('userPhone', targetPhone);
       }
-
       setTimeout(() => {
         document.body.classList.remove('animate-pulse');
-        // Navigate to previous page if inactivity lock, else to dashboard
-        if (isForInactivityLock && location.key !== "default") { // Check if there's history to go back to
-            navigate(-1);
+        if (isForInactivityLock && location.key !== "default") {
+          navigate(-1);
         } else {
-            navigate('/dashboard');
+          navigate('/dashboard');
         }
       }, 500);
-
     } else {
-      const newAttempts = pinAttempts + 1;
-      setPinAttempts(newAttempts);
-      if (newAttempts >= MAX_PIN_ATTEMPTS) {
+      const newAttempts = attempts + 1;
+      setAttempts(newAttempts);
+      if (newAttempts >= MAX_ATTEMPTS) {
         setIsLockedOut(true);
         setLockoutTimeLeft(LOCKOUT_DURATION_MS);
         setError(`Too many incorrect attempts. Locked out for ${LOCKOUT_DURATION_MS / 60000} minutes.`);
       } else {
-        setError(`Invalid PIN. ${MAX_PIN_ATTEMPTS - newAttempts} attempts remaining.`);
+        setError(`Invalid password. ${MAX_ATTEMPTS - newAttempts} attempts remaining.`);
       }
     }
     setLoading(false);
   };
 
+  // FINGERPRINT: still demo-only, not secure—leave in or remove as desired
   const handleFingerprint = async () => {
     if (!window.PublicKeyCredential) {
       setError('Fingerprint login not supported on this browser.');
       return;
     }
-    if (!phoneForPin && isForInactivityLock) {
-        setError('User context for fingerprint unclear. Try PIN or re-login.');
-        return;
-    }
-    // IMPORTANT: This is NOT a secure fingerprint authentication.
-    // It only checks if the browser can perform a WebAuthn ceremony and if a phone number (from PIN login) is known.
-    // True WebAuthn requires registration of credentials and server-side verification.
-    console.warn("Current fingerprint 'authentication' is for UX demo only and NOT secure.");
-
+    if (!phone && isForInactivityLock) {
+      setError('User context for fingerprint unclear. Try password or re-login.');
+      return;
+    }
     try {
-      // Simplified challenge, real implementation needs server-generated challenge
       const challenge = new Uint8Array(32);
       crypto.getRandomValues(challenge);
-
       const cred = await navigator.credentials.get({
         publicKey: {
           challenge,
           timeout: 60000,
           userVerification: 'preferred',
-          // rpId: window.location.hostname, // Should be set if you have registered credentials
-          // allowCredentials: [], // Should list registered credential IDs for this user
         },
       });
-
       if (cred) {
-        // In a real scenario, you'd send `cred` to a server to verify against a stored public key.
-        // For this subtask, if a credential is returned AND we are in an "inactivity lock" state for a known phone user, we proceed.
-        if (isForInactivityLock && phoneForPin) {
+        if (isForInactivityLock && phone) {
           successSound.play();
           document.body.classList.add('animate-pulse');
           unlockSession();
@@ -189,24 +157,21 @@
             document.body.classList.remove('animate-pulse');
             if (location.key !== "default") navigate(-1); else navigate('/dashboard');
           }, 500);
-        } else if (!isForInactivityLock && phoneForPin) {
-            // This case is for initial login with fingerprint if phone is already entered
-            // This part of the logic is less clear and might be removed if fingerprint is only for unlock
-            setError("Please use PIN for initial login with phone number.");
+        } else if (!isForInactivityLock && phone) {
+          setError("Please use password for initial login with phone number.");
         } else {
-          setError('Fingerprint unlock condition not met (e.g., not an inactivity lock for a known phone user).');
+          setError('Fingerprint unlock condition not met.');
         }
       } else {
         setError('Fingerprint authentication failed or no credential returned.');
       }
     } catch (err) {
-      console.error('Fingerprint error:', err);
       setError('Fingerprint authentication failed or was canceled.');
     }
   };
 
-  const displayPhoneNumber = isForInactivityLock && phoneForPin
-    ? phoneForPin.replace(/(\d{3})(\d{3})(\d{4})/, '($1) $2-****') // Mask part of it
+  const displayPhoneNumber = isForInactivityLock && phone
+    ? phone.replace(/(\d{3})(\d{3})(\d{4})/, '($1) $2-****')
     : null;
 
   return (
@@ -221,36 +186,33 @@
           {isForInactivityLock ? 'Screen Locked' : 'Welcome Back'}
         </h2>
         {displayPhoneNumber && (
-            <p className="text-sm text-gray-600 mb-3">Unlocking for: {displayPhoneNumber}</p>
+          <p className="text-sm text-gray-600 mb-3">Unlocking for: {displayPhoneNumber}</p>
         )}
 
         {!isForInactivityLock && (
           <input
             type="tel"
-            id="phone-lock" // Keep ID for label if any, or remove label
+            id="phone-lock"
             placeholder="Enter Your Phone Number"
-            value={phoneForPin} // Bind to phoneForPin for initial login scenario
-            onChange={(e) => setPhoneForPin(e.target.value)}
+            value={phone}
+            onChange={(e) => setPhone(e.target.value)}
             className="w-full p-3 border border-gray-300 rounded-md mb-3 focus:ring-2 focus:ring-indigo-500"
             required
             aria-label="Phone Number"
           />
         )}
 
-        <label htmlFor="pin-lock" className="sr-only">PIN</label>
+        <label htmlFor="password-lock" className="sr-only">Password</label>
         <input
-          type="password" // Use password type for masking
-          id="pin-lock"
-          placeholder="Enter 4-digit PIN"
-          value={pin}
-          onChange={(e) => setPin(e.target.value.replace(/\D/g, '').slice(0, 4))} // Allow only digits, max 4
-          maxLength={4}
-          inputMode="numeric"
-          pattern="[0-9]*"
+          type="password"
+          id="password-lock"
+          placeholder="Enter Your Password"
+          value={password}
+          onChange={(e) => setPassword(e.target.value)}
           className="w-full p-3 border border-gray-300 rounded-md mb-3 focus:ring-2 focus:ring-indigo-500 text-center tracking-widest text-lg"
           required
-          aria-label="PIN"
-          disabled={isLockedOut || (!phoneForPin && isForInactivityLock)} // Disable if no phone identified for lock
+          aria-label="Password"
+          disabled={isLockedOut || (!phone && isForInactivityLock)}
         />
 
         {error && <p className="text-red-500 mb-2 text-sm">{error}</p>}
@@ -258,25 +220,26 @@
         <button
           onClick={handleUnlock}
           className="w-full py-3 font-semibold rounded mb-3 bg-wellfit-green text-white hover:bg-wellfit-blue transition-colors duration-300 disabled:bg-gray-400"
-          disabled={loading || isLockedOut || (!phoneForPin && isForInactivityLock)}
+          disabled={loading || isLockedOut || (!phone && isForInactivityLock)}
         >
-          {loading ? 'Checking...' : (isLockedOut ? 'Locked Out' : 'Unlock with PIN')}
+          {loading ? 'Checking...' : (isLockedOut ? 'Locked Out' : 'Unlock with Password')}
         </button>
 
-        {(isForInactivityLock && phoneForPin) && ( // Only show fingerprint for inactivity lock if phone was identified
+        {(isForInactivityLock && phone) && (
           <button
             onClick={handleFingerprint}
             className="w-full py-3 font-semibold rounded bg-wellfit-blue text-white hover:bg-opacity-80 transition-colors duration-300 disabled:bg-gray-400"
-            // disabled={isLockedOut} // Optionally disable during PIN lockout
           >
             Use Fingerprint
           </button>
         )}
         {!isForInactivityLock && (
-             <p className="text-xs text-gray-400 mt-2">Fingerprint can be used after initial PIN login if screen locks due to inactivity.</p>
-        )}
-
-         {isLockedOut && lockoutTimeLeft > 0 && (
+          <p className="text-xs text-gray-400 mt-2">
+            Fingerprint can be used after initial login if screen locks due to inactivity.
+          </p>
+        )}
+
+        {isLockedOut && lockoutTimeLeft > 0 && (
           <p className="text-sm text-orange-500 mt-2">
             Try again in {Math.ceil(lockoutTimeLeft / 60000)} minute(s).
           </p>
@@ -286,4 +249,4 @@
   );
 };
 
-export default LockScreenUser;
+export default LockScreenUser;