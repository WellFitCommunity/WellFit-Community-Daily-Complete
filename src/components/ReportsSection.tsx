// src/components/ReportsSection.tsx

<<<<<<< HEAD
import React, { useEffect, useState, useCallback } from 'react';
import { useSupabaseClient } from '@supabase/auth-helpers-react';
import { FaCheckCircle, FaUtensils, FaLightbulb, FaUsers, FaSync } from 'react-icons/fa';

interface EngagementStats {
  totalCheckIns: number | null;
  mealsPrepared: number | null;
  techTipsViewed: number | string | null; // Can be 'N/A' or a number
  activeUsers: number | null;
}
=======
import * as React from 'react';
>>>>>>> f70c9331

const ReportsSection: React.FC = () => {
  const supabase = useSupabaseClient();
  const [stats, setStats] = useState<EngagementStats>({
    totalCheckIns: null,
    mealsPrepared: null,
    techTipsViewed: null,
    activeUsers: null,
  });
  const [loading, setLoading] = useState(true);
  const [error, setError] = useState<string | null>(null);

  const fetchReportData = useCallback(async () => {
    setLoading(true);
    setError(null);

    try {
      // 1. Total Check-ins
      const { count: checkInsCount, error: checkInsError } = await supabase
        .from('checkins')
        .select('*', { count: 'exact', head: true });
      if (checkInsError) throw new Error(`Fetching check-ins: ${checkInsError.message}`);

      // 2. Meals Prepared (total count from 'meals' table)
      // Assuming 'meals' table exists. If not, this will error and be caught.
      const { count: mealsCount, error: mealsError } = await supabase
        .from('meals')
        .select('*', { count: 'exact', head: true });
      if (mealsError) {
        console.warn("Could not fetch meals count. Table might not exist or RLS prevents access:", mealsError.message);
        // Allowing partial data, so don't throw, just set to null or a specific value
        setStats(prevStats => ({ ...prevStats, mealsPrepared: 0 })); // Or null
      }


      // 3. Tech Tips Viewed (static for now, as no tracking table identified)
      // const techTipsCount = 30; // Example: if there are 30 tips available
      const techTipsCount = "N/A";


      // 4. Active Users (distinct users from checkins in the last 7 days)
      const sevenDaysAgo = new Date(Date.now() - 7 * 24 * 60 * 60 * 1000).toISOString();
      const { data: activeUsersData, error: activeUsersError } = await supabase
        .from('checkins')
        .select('user_id')
        .gte('timestamp', sevenDaysAgo);
      if (activeUsersError) throw new Error(`Fetching active users: ${activeUsersError.message}`);

      const distinctActiveUsers = activeUsersData ? new Set(activeUsersData.map(item => item.user_id)).size : 0;

      setStats({
        totalCheckIns: checkInsCount,
        mealsPrepared: mealsError ? stats.mealsPrepared : mealsCount, // Keep previous if error, or set to new count
        techTipsViewed: techTipsCount,
        activeUsers: distinctActiveUsers,
      });

    } catch (e) {
      const err = e as Error;
      console.error('Error fetching report data:', err);
      setError(err.message);
    } finally {
      setLoading(false);
    }
  }, [supabase, stats.mealsPrepared]); // Added stats.mealsPrepared to dependencies for partial update scenario

  useEffect(() => {
    fetchReportData();
  }, [fetchReportData]);

  const StatCard: React.FC<{ icon: React.ReactElement; label: string; value: number | string | null; isLoading: boolean }> =
    ({ icon, label, value, isLoading }) => (
    <div className="bg-gray-50 p-4 rounded-lg shadow flex items-center space-x-3 hover:bg-gray-100 transition-colors">
      <div className="text-2xl text-wellfit-blue">{icon}</div>
      <div>
        <div className="text-sm font-medium text-gray-500">{label}</div>
        {isLoading ? (
          <div className="h-6 bg-gray-300 rounded w-12 animate-pulse"></div>
        ) : (
          <div className="text-2xl font-bold text-gray-800">{value ?? '...'}</div>
        )}
      </div>
    </div>
  );

  return (
    <div className="bg-white rounded-xl shadow-lg p-6 space-y-6">
      <div className="flex justify-between items-center">
        <h3 className="text-2xl font-bold text-wellfit-purple">Engagement Summary</h3>
        <button
          onClick={fetchReportData}
          disabled={loading}
          className="p-2 rounded-full hover:bg-gray-200 transition disabled:opacity-50"
          aria-label="Refresh data"
        >
          <FaSync className={`text-xl text-wellfit-blue ${loading ? 'animate-spin' : ''}`} />
        </button>
      </div>

      {error && (
        <div className="bg-red-100 border border-red-400 text-red-700 px-4 py-3 rounded relative" role="alert">
          <strong className="font-bold">Error:</strong>
          <span className="block sm:inline"> {error}</span>
        </div>
      )}

      <div className="grid grid-cols-1 sm:grid-cols-2 lg:grid-cols-4 gap-4">
        <StatCard icon={<FaCheckCircle />} label="Total Check-Ins" value={stats.totalCheckIns} isLoading={loading && stats.totalCheckIns === null} />
        <StatCard icon={<FaUtensils />} label="Meals Logged" value={stats.mealsPrepared} isLoading={loading && stats.mealsPrepared === null} />
        <StatCard icon={<FaLightbulb />} label="Tech Tips Viewed" value={stats.techTipsViewed} isLoading={loading && stats.techTipsViewed === null} />
        <StatCard icon={<FaUsers />} label="Active Users (7 days)" value={stats.activeUsers} isLoading={loading && stats.activeUsers === null} />
      </div>
    </div>
  );
};

export default ReportsSection;<|MERGE_RESOLUTION|>--- conflicted
+++ resolved
@@ -1,6 +1,5 @@
 // src/components/ReportsSection.tsx
 
-<<<<<<< HEAD
 import React, { useEffect, useState, useCallback } from 'react';
 import { useSupabaseClient } from '@supabase/auth-helpers-react';
 import { FaCheckCircle, FaUtensils, FaLightbulb, FaUsers, FaSync } from 'react-icons/fa';
@@ -11,9 +10,6 @@
   techTipsViewed: number | string | null; // Can be 'N/A' or a number
   activeUsers: number | null;
 }
-=======
-import * as React from 'react';
->>>>>>> f70c9331
 
 const ReportsSection: React.FC = () => {
   const supabase = useSupabaseClient();
@@ -38,21 +34,21 @@
       if (checkInsError) throw new Error(`Fetching check-ins: ${checkInsError.message}`);
 
       // 2. Meals Prepared (total count from 'meals' table)
-      // Assuming 'meals' table exists. If not, this will error and be caught.
-      const { count: mealsCount, error: mealsError } = await supabase
-        .from('meals')
-        .select('*', { count: 'exact', head: true });
-      if (mealsError) {
-        console.warn("Could not fetch meals count. Table might not exist or RLS prevents access:", mealsError.message);
-        // Allowing partial data, so don't throw, just set to null or a specific value
-        setStats(prevStats => ({ ...prevStats, mealsPrepared: 0 })); // Or null
+      let mealsCount: number | null = null;
+      let mealsErrorMsg = null;
+      try {
+        const { count, error } = await supabase
+          .from('meals')
+          .select('*', { count: 'exact', head: true });
+        mealsCount = count ?? 0;
+        if (error) mealsErrorMsg = error.message;
+      } catch (mealsError: any) {
+        mealsErrorMsg = mealsError?.message ?? 'Unknown meals error';
+        mealsCount = 0;
       }
 
-
       // 3. Tech Tips Viewed (static for now, as no tracking table identified)
-      // const techTipsCount = 30; // Example: if there are 30 tips available
       const techTipsCount = "N/A";
-
 
       // 4. Active Users (distinct users from checkins in the last 7 days)
       const sevenDaysAgo = new Date(Date.now() - 7 * 24 * 60 * 60 * 1000).toISOString();
@@ -62,23 +58,26 @@
         .gte('timestamp', sevenDaysAgo);
       if (activeUsersError) throw new Error(`Fetching active users: ${activeUsersError.message}`);
 
-      const distinctActiveUsers = activeUsersData ? new Set(activeUsersData.map(item => item.user_id)).size : 0;
+      const distinctActiveUsers = activeUsersData ? new Set(activeUsersData.map((item: any) => item.user_id)).size : 0;
 
       setStats({
         totalCheckIns: checkInsCount,
-        mealsPrepared: mealsError ? stats.mealsPrepared : mealsCount, // Keep previous if error, or set to new count
+        mealsPrepared: mealsErrorMsg ? 0 : mealsCount,
         techTipsViewed: techTipsCount,
         activeUsers: distinctActiveUsers,
       });
 
+      if (mealsErrorMsg) {
+        setError("Could not fetch meals count. Table might not exist or RLS prevents access.");
+      }
+
     } catch (e) {
       const err = e as Error;
-      console.error('Error fetching report data:', err);
       setError(err.message);
     } finally {
       setLoading(false);
     }
-  }, [supabase, stats.mealsPrepared]); // Added stats.mealsPrepared to dependencies for partial update scenario
+  }, [supabase]);
 
   useEffect(() => {
     fetchReportData();
@@ -86,18 +85,18 @@
 
   const StatCard: React.FC<{ icon: React.ReactElement; label: string; value: number | string | null; isLoading: boolean }> =
     ({ icon, label, value, isLoading }) => (
-    <div className="bg-gray-50 p-4 rounded-lg shadow flex items-center space-x-3 hover:bg-gray-100 transition-colors">
-      <div className="text-2xl text-wellfit-blue">{icon}</div>
-      <div>
-        <div className="text-sm font-medium text-gray-500">{label}</div>
-        {isLoading ? (
-          <div className="h-6 bg-gray-300 rounded w-12 animate-pulse"></div>
-        ) : (
-          <div className="text-2xl font-bold text-gray-800">{value ?? '...'}</div>
-        )}
+      <div className="bg-gray-50 p-4 rounded-lg shadow flex items-center space-x-3 hover:bg-gray-100 transition-colors">
+        <div className="text-2xl text-wellfit-blue">{icon}</div>
+        <div>
+          <div className="text-sm font-medium text-gray-500">{label}</div>
+          {isLoading ? (
+            <div className="h-6 bg-gray-300 rounded w-12 animate-pulse"></div>
+          ) : (
+            <div className="text-2xl font-bold text-gray-800">{value ?? '...'}</div>
+          )}
+        </div>
       </div>
-    </div>
-  );
+    );
 
   return (
     <div className="bg-white rounded-xl shadow-lg p-6 space-y-6">
