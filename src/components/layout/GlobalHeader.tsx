// src/components/layout/GlobalHeader.tsx - Complete Updated Header for Senior-Focused Navigation
import React, { useMemo, useState } from 'react';
import { Link, useLocation } from 'react-router-dom';
import { Menu, X, MoreVertical } from 'lucide-react';
import { useBranding } from '../../BrandingContext';
import { useIsAdmin } from '../../hooks/useIsAdmin';

const WELLFIT_BLUE = '#003865';
const WELLFIT_GREEN = '#8cc63f';
const MID_GLINT = 'rgba(255,255,255,0.12)'; // subtle white shimmer

const ROUTES = {
  dashboard: '/dashboard',
<<<<<<< HEAD
  healthDashboard: '/health-insights',
=======
  healthDashboard: '/health-dashboard', // This is the AI-lite self reporting dashboard
>>>>>>> 59269d0f
  wordFind: '/word-find',
  doctors: '/doctors-view',
  trivia: '/trivia-game',
  community: '/community',
  adminPanel: '/admin/panel',
  adminLogin: '/admin',
  logout: '/logout',
};

function readableTextOn(bgHex: string): '#000000' | '#ffffff' {
  const hex = (bgHex || WELLFIT_BLUE).replace('#', '');
  const r = parseInt(hex.slice(0, 2), 16);
  const g = parseInt(hex.slice(2, 4), 16);
  const b = parseInt(hex.slice(4, 6), 16);
  const yiq = (r * 299 + g * 587 + b * 114) / 1000;
  return yiq >= 128 ? '#000000' : '#ffffff';
}

export default function GlobalHeader() {
  const [menuOpen, setMenuOpen] = useState(false);
  const [moreOpen, setMoreOpen] = useState(false);

  const { branding } = useBranding();
  const location = useLocation();
  const isAdmin = useIsAdmin();

  const primary = branding?.primaryColor || WELLFIT_BLUE;
  const secondary = branding?.secondaryColor || WELLFIT_GREEN;

  // Prefer explicit textColor; else compute readable on primary
  const textHex = branding?.textColor || readableTextOn(primary);
  const textColor = useMemo(() => (textHex === '#000000' ? 'text-gray-800' : 'text-white'), [textHex]);

  const linkBase = `${textColor} hover:opacity-90 transition`;

  const isActive = (path: string) =>
    location.pathname === path || location.pathname.startsWith(`${path}/`);

  // Use tenant gradient if supplied; else fall back to WellFit + shimmer blend
  const headerBackground = branding?.gradient
    ? branding.gradient
    : `linear-gradient(90deg, ${secondary} 0%, ${MID_GLINT} 48%, ${primary} 100%)`;

  return (
    <header className="shadow-md relative z-30 backdrop-blur" style={{ background: headerBackground, color: textHex }}>
      <a
        href="#main"
        className="sr-only focus:not-sr-only focus:absolute focus:top-2 focus:left-2 bg-white text-[#003865] px-3 py-1 rounded"
      >
        Skip to content
      </a>

      <div className="max-w-7xl mx-auto px-4 sm:px-6 lg:px-8">
        <div className="flex justify-between items-center h-16">
          {/* Brand */}
          <div className={`flex items-center ${textColor} text-xl font-semibold tracking-tight`}>
            {branding?.logoUrl && (
              <img src={branding.logoUrl} alt="WellFit Logo" className="h-10 w-auto mr-3 rounded-md" />
            )}
            {branding?.appName || 'WellFit Community'}
          </div>

          {/* Desktop Nav */}
          <nav className="hidden md:flex items-center space-x-4">
            <HeaderLink to={ROUTES.dashboard} active={isActive(ROUTES.dashboard)} className={linkBase}>
              Dashboard
            </HeaderLink>
            <HeaderLink to={ROUTES.healthDashboard} active={isActive(ROUTES.healthDashboard)} className={linkBase}>
              Health Tracker
            </HeaderLink>
            <HeaderLink to={ROUTES.doctors} active={isActive(ROUTES.doctors)} className={linkBase}>
              Doctor's View
            </HeaderLink>
            <HeaderLink to={ROUTES.wordFind} active={isActive(ROUTES.wordFind)} className={linkBase}>
              Word Find
            </HeaderLink>
            <HeaderLink to={ROUTES.trivia} active={isActive(ROUTES.trivia)} className={linkBase}>
              Memory Lane
            </HeaderLink>
            <HeaderLink to={ROUTES.community} active={isActive(ROUTES.community)} className={linkBase}>
              Community
            </HeaderLink>

            {/* Website button - Made more prominent */}
            <a
              href="https://www.TheWellFitCommunity.org"
              target="_blank"
              rel="noopener noreferrer"
              className="inline-flex items-center px-4 py-2 rounded-lg font-semibold text-white shadow-md hover:shadow-lg transition-all duration-200 ml-2"
              style={{ backgroundColor: '#8cc63f' }}
            >
              🌐 Visit Website
            </a>

            {/* Ellipsis menu */}
            <div className="relative">
              <button
                type="button"
                aria-haspopup="menu"
                aria-expanded={moreOpen}
                onClick={() => setMoreOpen((v) => !v)}
                className={`p-2 rounded ${textColor} hover:bg-white/10 focus:outline-none focus:ring-2 focus:ring-white`}
                title="More"
              >
                <MoreVertical size={20} aria-hidden="true" />
              </button>
              {moreOpen && (
                <div
                  role="menu"
                  className="absolute right-0 mt-2 w-56 overflow-hidden rounded-md bg-white shadow-lg ring-1 ring-black/5 z-40"
                  onMouseLeave={() => setMoreOpen(false)}
                >
                  {isAdmin === true && (
                    <>
                      <MenuItem to={ROUTES.adminPanel}>Admin Panel</MenuItem>
                      <div className="border-t my-1" />
                    </>
                  )}
                  <MenuItem to="/demographics">My Information</MenuItem>
                  <MenuItem to="/settings">Settings</MenuItem>
                  <a
                    href="https://www.TheWellFitCommunity.org/support"
                    target="_blank"
                    rel="noopener noreferrer"
                    className="block px-4 py-2 text-sm text-gray-700 hover:bg-gray-50"
                    role="menuitem"
                  >
                    Help Center
                  </a>
                  <div className="border-t my-1" />
                  <Link
                    to={ROUTES.logout}
                    className="block px-4 py-2 text-sm text-red-600 hover:bg-gray-50"
                    role="menuitem"
                  >
                    Log Out
                  </Link>
                </div>
              )}
            </div>
          </nav>

          {/* Mobile Menu Toggle */}
          <button
            onClick={() => setMenuOpen(!menuOpen)}
            className={`md:hidden ${textColor} focus:outline-none focus:ring-2 focus:ring-inset focus:ring-white`}
            aria-label="Toggle menu"
            aria-expanded={menuOpen}
          >
            {menuOpen ? <X size={24} /> : <Menu size={24} />}
          </button>
        </div>
      </div>

      {/* Mobile Nav */}
      {menuOpen && (
        <nav className="md:hidden px-4 pb-4 space-y-2" onClick={() => setMoreOpen(false)}>
          <MobileItem to={ROUTES.dashboard} onDone={() => setMenuOpen(false)}>
            Dashboard
          </MobileItem>
          <MobileItem to={ROUTES.healthDashboard} onDone={() => setMenuOpen(false)}>
            Health Tracker
          </MobileItem>
          <MobileItem to={ROUTES.doctors} onDone={() => setMenuOpen(false)}>
            Doctor's View
          </MobileItem>
          <MobileItem to={ROUTES.wordFind} onDone={() => setMenuOpen(false)}>
            Word Find
          </MobileItem>
          <MobileItem to={ROUTES.trivia} onDone={() => setMenuOpen(false)}>
            Memory Lane
          </MobileItem>
          <MobileItem to={ROUTES.community} onDone={() => setMenuOpen(false)}>
            Community
          </MobileItem>

          {isAdmin === true && (
            <MobileItem to={ROUTES.adminPanel} onDone={() => setMenuOpen(false)}>
              Admin Panel
            </MobileItem>
          )}

          <MobileItem to="/demographics" onDone={() => setMenuOpen(false)}>
            My Information
          </MobileItem>

          <MobileItem to="/settings" onDone={() => setMenuOpen(false)}>
            Settings
          </MobileItem>

          <MobileItem to="/help" onDone={() => setMenuOpen(false)}>
            Help Center
          </MobileItem>

          <a
            href="https://www.TheWellFitCommunity.org"
            target="_blank"
            rel="noopener noreferrer"
            className="block w-full text-center px-4 py-2 rounded-lg font-semibold text-white shadow-md mt-3"
            style={{ backgroundColor: '#8cc63f' }}
            onClick={() => setMenuOpen(false)}
          >
            🌐 Visit Website
          </a>

          <Link
            to={ROUTES.logout}
            className="block text-red-200 hover:text-red-400 transition"
            onClick={() => setMenuOpen(false)}
          >
            Log Out
          </Link>
        </nav>
      )}
    </header>
  );
}

/* Helpers */
function HeaderLink({
  to,
  active,
  className,
  children,
}: {
  to: string;
  active?: boolean;
  className?: string;
  children: React.ReactNode;
}) {
  return (
    <Link to={to} className={`${className} relative`}>
      <span className="px-0.5">{children}</span>
      {active && <span className="absolute -bottom-2 left-0 right-0 h-0.5 bg-white/80 rounded-full" />}
    </Link>
  );
}

function MenuItem({ to, children }: { to: string; children: React.ReactNode }) {
  return (
    <Link to={to} className="block px-4 py-2 text-sm text-gray-700 hover:bg-gray-50" role="menuitem">
      {children}
    </Link>
  );
}

function MobileItem({
  to,
  onDone,
  children,
}: {
  to: string;
  onDone: () => void;
  children: React.ReactNode;
}) {
  return (
    <Link to={to} onClick={onDone} className="block text-white/90 hover:text-white transition">
      {children}
    </Link>
  );
}<|MERGE_RESOLUTION|>--- conflicted
+++ resolved
@@ -11,11 +11,7 @@
 
 const ROUTES = {
   dashboard: '/dashboard',
-<<<<<<< HEAD
   healthDashboard: '/health-insights',
-=======
-  healthDashboard: '/health-dashboard', // This is the AI-lite self reporting dashboard
->>>>>>> 59269d0f
   wordFind: '/word-find',
   doctors: '/doctors-view',
   trivia: '/trivia-game',
